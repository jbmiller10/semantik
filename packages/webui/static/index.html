--- conflicted
+++ resolved
@@ -5,11 +5,7 @@
     <link rel="icon" type="image/svg+xml" href="/vite.svg" />
     <meta name="viewport" content="width=device-width, initial-scale=1.0" />
     <title>Semantik - Document Embedding Pipeline</title>
-<<<<<<< HEAD
-    <script type="module" crossorigin src="/assets/index-B0VUUGG-.js"></script>
-=======
     <script type="module" crossorigin src="/assets/index-C2baManY.js"></script>
->>>>>>> 89a4958e
     <link rel="stylesheet" crossorigin href="/assets/index-D2BhXnp7.css">
   </head>
   <body>

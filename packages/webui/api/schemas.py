"""
Pydantic schemas for the collections-based API.

This module defines request/response models for the WebUI API endpoints.
"""

from datetime import datetime
from enum import Enum
from typing import Any

from pydantic import BaseModel, ConfigDict, Field, field_validator


# Enums
class DocumentStatusEnum(str, Enum):
    """Document processing status."""

    PENDING = "pending"
    PROCESSING = "processing"
    COMPLETED = "completed"
    FAILED = "failed"


class PermissionTypeEnum(str, Enum):
    """Collection permission types."""

    READ = "read"
    WRITE = "write"
    ADMIN = "admin"


# User schemas
class UserBase(BaseModel):
    """Base user schema."""

    username: str
    email: str
    full_name: str | None = None
    is_active: bool = True
    is_superuser: bool = False


class UserCreate(UserBase):
    """Schema for creating a user."""

    password: str


class UserUpdate(BaseModel):
    """Schema for updating a user."""

    username: str | None = None
    email: str | None = None
    full_name: str | None = None
    password: str | None = None
    is_active: bool | None = None
    is_superuser: bool | None = None


class UserResponse(UserBase):
    """User response schema."""

    id: int
    created_at: str
    updated_at: datetime | None = None
    last_login: str | None = None

    model_config = ConfigDict(from_attributes=True)


# Collection schemas
class CollectionBase(BaseModel):
    """Base collection schema."""

    name: str = Field(
        ...,
        min_length=1,
        max_length=255,
        pattern=r"^[^/\\*?<>|:\"]+$",
        description='Collection name (cannot contain / \\ * ? < > | : ")',
    )
    description: str | None = None
    embedding_model: str = Field(default="Qwen/Qwen3-Embedding-0.6B")
    quantization: str = Field(
        default="float16",
        pattern="^(float32|float16|int8)$",
        description="Model quantization level (float32, float16, or int8)",
    )
    chunk_size: int = Field(default=1000, ge=100, le=10000)
    chunk_overlap: int = Field(default=200, ge=0, le=1000)
    is_public: bool = False
    metadata: dict[str, Any] | None = None

    @field_validator("name", mode="after")
    @classmethod
    def normalize_name(cls, v: str) -> str:
        """Normalize collection name by stripping whitespace."""
        return v.strip()


class CollectionCreate(CollectionBase):
    """Schema for creating a collection."""


class CollectionUpdate(BaseModel):
    """Schema for updating a collection."""

    name: str | None = Field(
        None,
        min_length=1,
        max_length=255,
        pattern=r"^[^/\\*?<>|:\"]+$",
        description='Collection name (cannot contain / \\ * ? < > | : ")',
    )
    description: str | None = None
    is_public: bool | None = None
    metadata: dict[str, Any] | None = None

    @field_validator("name", mode="after")
    @classmethod
    def normalize_name(cls, v: str | None) -> str | None:
        """Normalize collection name by stripping whitespace."""
        if v is None:
            return v
        return v.strip()

<<<<<<< HEAD

class AddSourceRequest(BaseModel):
    """Schema for adding a source to a collection."""

    source_path: str = Field(..., description="Path to the source file or directory")
    config: dict[str, Any] | None = Field(
        None,
        description="Optional configuration for the source",
        json_schema_extra={
            "example": {"chunk_size": 1000, "chunk_overlap": 200, "metadata": {"department": "engineering"}}
        },
    )

=======
>>>>>>> 12b107f7

class CollectionResponse(CollectionBase):
    """Collection response schema."""

    id: str
    owner_id: int
    vector_store_name: str
    created_at: datetime
    updated_at: datetime
    document_count: int | None = 0
    status: str  # Collection status: pending, ready, processing, error, degraded
    status_message: str | None = None

    model_config = ConfigDict(from_attributes=True)

    @classmethod
    def from_collection(cls, collection: Any) -> "CollectionResponse":
        """Create response from ORM Collection object."""
        return cls(
            id=collection.id,
            name=collection.name,
            description=collection.description,
            owner_id=collection.owner_id,
            vector_store_name=collection.vector_store_name,
            embedding_model=collection.embedding_model,
<<<<<<< HEAD
            quantization=collection.quantization,
=======
>>>>>>> 12b107f7
            chunk_size=collection.chunk_size,
            chunk_overlap=collection.chunk_overlap,
            is_public=collection.is_public,
            metadata=collection.meta,
            created_at=collection.created_at,
            updated_at=collection.updated_at,
            document_count=collection.document_count,
<<<<<<< HEAD
            status=collection.status.value if hasattr(collection.status, "value") else collection.status,
            status_message=getattr(collection, "status_message", None),
=======
>>>>>>> 12b107f7
        )


class CollectionListResponse(BaseModel):
    """Response for listing collections."""

    collections: list[CollectionResponse]
    total: int
    page: int
    per_page: int


# Document schemas
class DocumentBase(BaseModel):
    """Base document schema."""

    file_name: str
    metadata: dict[str, Any] | None = None


class DocumentCreate(DocumentBase):
    """Schema for creating a document."""

    file_path: str
    file_size: int
    mime_type: str | None = None
    content_hash: str


class DocumentUpdate(BaseModel):
    """Schema for updating a document."""

    metadata: dict[str, Any] | None = None


class DocumentResponse(DocumentBase):
    """Document response schema."""

    id: str
    collection_id: str
    file_path: str
    file_size: int
    mime_type: str | None = None
    content_hash: str
    status: DocumentStatusEnum
    error_message: str | None = None
    chunk_count: int
    created_at: datetime
    updated_at: datetime

    model_config = ConfigDict(from_attributes=True)


class DocumentListResponse(BaseModel):
    """Response for listing documents."""

    documents: list[DocumentResponse]
    total: int
    page: int
    per_page: int


# API Key schemas
class ApiKeyBase(BaseModel):
    """Base API key schema."""

    name: str = Field(..., min_length=1, max_length=255)
    permissions: dict[str, Any] | None = None
    expires_at: datetime | None = None


class ApiKeyCreate(ApiKeyBase):
    """Schema for creating an API key."""


class ApiKeyResponse(ApiKeyBase):
    """API key response schema."""

    id: str
    user_id: int
    key_hash: str
    last_used_at: datetime | None = None
    created_at: datetime
    is_active: bool

    model_config = ConfigDict(from_attributes=True)


class ApiKeyCreateResponse(ApiKeyResponse):
    """Response when creating an API key, includes the actual key."""

    api_key: str  # Only returned on creation


# Permission schemas
class CollectionPermissionBase(BaseModel):
    """Base collection permission schema."""

    permission: PermissionTypeEnum


class CollectionPermissionCreate(CollectionPermissionBase):
    """Schema for creating a collection permission."""

    user_id: int | None = None
    api_key_id: str | None = None

    model_config = ConfigDict(json_schema_extra={"example": {"user_id": 2, "permission": "read"}})


class CollectionPermissionResponse(CollectionPermissionBase):
    """Collection permission response schema."""

    id: int
    collection_id: str
    user_id: int | None = None
    api_key_id: str | None = None
    created_at: datetime

    model_config = ConfigDict(from_attributes=True)


# Search schemas
class SearchRequest(BaseModel):
    """Search request schema."""

    collection_id: str
    query: str
    top_k: int = Field(default=10, ge=1, le=100)
    score_threshold: float = Field(default=0.0, ge=0.0, le=1.0)
    metadata_filter: dict[str, Any] | None = None

    model_config = ConfigDict(
        json_schema_extra={
            "example": {
                "collection_id": "123e4567-e89b-12d3-a456-426614174000",
                "query": "How to implement authentication?",
                "top_k": 10,
                "score_threshold": 0.7,
            }
        }
    )


class SearchResult(BaseModel):
    """Individual search result."""

    document_id: str
    chunk_id: str
    score: float
    text: str
    metadata: dict[str, Any]
    file_name: str
    file_path: str


class SearchResponse(BaseModel):
    """Search response schema."""

    results: list[SearchResult]
    query: str
    total_results: int
    search_time_ms: float

    model_config = ConfigDict(
        json_schema_extra={
            "example": {
                "results": [
                    {
                        "document_id": "123e4567-e89b-12d3-a456-426614174000",
                        "chunk_id": "chunk_001",
                        "score": 0.95,
                        "text": "To implement authentication, you can use JWT tokens...",
                        "metadata": {"page": 1, "section": "Authentication"},
                        "file_name": "auth_guide.md",
                        "file_path": "/docs/auth_guide.md",
                    }
                ],
                "query": "How to implement authentication?",
                "total_results": 1,
                "search_time_ms": 125.5,
            }
        }
    )


# Job/Task schemas (for async processing)
class TaskStatus(str, Enum):
    """Task status enum."""

    PENDING = "pending"
    STARTED = "started"
    SUCCESS = "success"
    FAILURE = "failure"
    RETRY = "retry"
    REVOKED = "revoked"


class TaskResponse(BaseModel):
    """Task response schema."""

    task_id: str
    status: TaskStatus
    result: Any | None = None
    error: str | None = None
    progress: float | None = Field(None, ge=0.0, le=100.0)
    created_at: datetime
    updated_at: datetime | None = None

    model_config = ConfigDict(
        json_schema_extra={
            "example": {
                "task_id": "550e8400-e29b-41d4-a716-446655440000",
                "status": "started",
                "progress": 45.5,
                "created_at": "2025-07-15T10:00:00Z",
            }
        }
    )


# Batch operations
class BatchDocumentUpload(BaseModel):
    """Schema for batch document upload."""

    collection_id: str
    directory_path: str
    file_patterns: list[str] | None = Field(default=["*"])
    recursive: bool = True
    metadata: dict[str, Any] | None = None

    model_config = ConfigDict(
        json_schema_extra={
            "example": {
                "collection_id": "123e4567-e89b-12d3-a456-426614174000",
                "directory_path": "/data/documents",
                "file_patterns": ["*.pdf", "*.md", "*.txt"],
                "recursive": True,
            }
        }
    )


# Error schemas
class ErrorResponse(BaseModel):
    """Standard error response."""

    detail: str
    code: str | None = None

    model_config = ConfigDict(
        json_schema_extra={"example": {"detail": "Collection not found", "code": "COLLECTION_NOT_FOUND"}}
    )


# Operation schemas
class OperationResponse(BaseModel):
    """Operation response schema."""

    id: str
    collection_id: str
    type: str
    status: str
    config: dict[str, Any]
    error_message: str | None = None
    created_at: datetime
    started_at: datetime | None = None
    completed_at: datetime | None = None

    model_config = ConfigDict(
        from_attributes=True,
        json_schema_extra={
            "example": {
                "id": "550e8400-e29b-41d4-a716-446655440000",
                "collection_id": "123e4567-e89b-12d3-a456-426614174000",
                "type": "index",
                "status": "processing",
                "config": {"source_path": "/data/documents"},
                "created_at": "2025-07-15T10:00:00Z",
            }
        },
    )<|MERGE_RESOLUTION|>--- conflicted
+++ resolved
@@ -124,7 +124,6 @@
             return v
         return v.strip()
 
-<<<<<<< HEAD
 
 class AddSourceRequest(BaseModel):
     """Schema for adding a source to a collection."""
@@ -138,8 +137,7 @@
         },
     )
 
-=======
->>>>>>> 12b107f7
+
 
 class CollectionResponse(CollectionBase):
     """Collection response schema."""
@@ -165,10 +163,8 @@
             owner_id=collection.owner_id,
             vector_store_name=collection.vector_store_name,
             embedding_model=collection.embedding_model,
-<<<<<<< HEAD
             quantization=collection.quantization,
-=======
->>>>>>> 12b107f7
+
             chunk_size=collection.chunk_size,
             chunk_overlap=collection.chunk_overlap,
             is_public=collection.is_public,
@@ -176,11 +172,9 @@
             created_at=collection.created_at,
             updated_at=collection.updated_at,
             document_count=collection.document_count,
-<<<<<<< HEAD
             status=collection.status.value if hasattr(collection.status, "value") else collection.status,
             status_message=getattr(collection, "status_message", None),
-=======
->>>>>>> 12b107f7
+
         )
 
 

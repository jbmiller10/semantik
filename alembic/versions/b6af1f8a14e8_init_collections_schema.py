"""init_collections_schema

Revision ID: b6af1f8a14e8
Revises: 860fb2e922f2
Create Date: 2025-07-15 15:25:43.925650

"""

from collections.abc import Sequence

import sqlalchemy as sa

from alembic import op

# revision identifiers, used by Alembic.
revision: str = "b6af1f8a14e8"
down_revision: str | Sequence[str] | None = "860fb2e922f2"
branch_labels: str | Sequence[str] | None = None
depends_on: str | Sequence[str] | None = None


def upgrade() -> None:
    """Upgrade schema to collections-based architecture."""

    # Create new tables

    # 1. Create collections table
    op.create_table(
        "collections",
        sa.Column("id", sa.String(), nullable=False),  # Using String for UUID compatibility
        sa.Column("name", sa.String(), nullable=False),
        sa.Column("description", sa.Text(), nullable=True),
        sa.Column("owner_id", sa.Integer(), nullable=False),
        sa.Column("vector_store_name", sa.String(), nullable=False),
        sa.Column("embedding_model", sa.String(), nullable=False),
        sa.Column("chunk_size", sa.Integer(), nullable=False, server_default="1000"),
        sa.Column("chunk_overlap", sa.Integer(), nullable=False, server_default="200"),
        sa.Column("is_public", sa.Boolean(), nullable=False, server_default="0"),
<<<<<<< HEAD
        sa.Column("created_at", sa.DateTime(timezone=True), nullable=False),
        sa.Column("updated_at", sa.DateTime(timezone=True), nullable=False),
=======
        sa.Column("created_at", sa.DateTime(), nullable=False),
        sa.Column("updated_at", sa.DateTime(), nullable=False),
>>>>>>> d22eb42e
        sa.Column("meta", sa.JSON(), nullable=True),
        sa.ForeignKeyConstraint(
            ["owner_id"],
            ["users.id"],
        ),
        sa.PrimaryKeyConstraint("id"),
        sa.UniqueConstraint("name"),
        sa.UniqueConstraint("vector_store_name"),
    )
    op.create_index(op.f("ix_collections_name"), "collections", ["name"], unique=True)
    op.create_index(op.f("ix_collections_owner_id"), "collections", ["owner_id"], unique=False)
    op.create_index(op.f("ix_collections_is_public"), "collections", ["is_public"], unique=False)

    # 2. Create documents table
    op.create_table(
        "documents",
        sa.Column("id", sa.String(), nullable=False),  # Using String for UUID compatibility
        sa.Column("collection_id", sa.String(), nullable=False),
        sa.Column("file_path", sa.String(), nullable=False),
        sa.Column("file_name", sa.String(), nullable=False),
        sa.Column("file_size", sa.Integer(), nullable=False),
        sa.Column("mime_type", sa.String(), nullable=True),
        sa.Column("content_hash", sa.String(), nullable=False),
        sa.Column(
            "status",
            sa.Enum("pending", "processing", "completed", "failed", name="document_status"),
            nullable=False,
            server_default="pending",
        ),
        sa.Column("error_message", sa.Text(), nullable=True),
        sa.Column("chunk_count", sa.Integer(), nullable=False, server_default="0"),
<<<<<<< HEAD
        sa.Column("created_at", sa.DateTime(timezone=True), nullable=False),
        sa.Column("updated_at", sa.DateTime(timezone=True), nullable=False),
=======
        sa.Column("created_at", sa.DateTime(), nullable=False),
        sa.Column("updated_at", sa.DateTime(), nullable=False),
>>>>>>> d22eb42e
        sa.Column("meta", sa.JSON(), nullable=True),
        sa.ForeignKeyConstraint(["collection_id"], ["collections.id"], ondelete="CASCADE"),
        sa.PrimaryKeyConstraint("id"),
    )
    op.create_index(op.f("ix_documents_collection_id"), "documents", ["collection_id"], unique=False)
    op.create_index(op.f("ix_documents_content_hash"), "documents", ["content_hash"], unique=False)
    op.create_index(op.f("ix_documents_status"), "documents", ["status"], unique=False)
    op.create_index("ix_documents_collection_content_hash", "documents", ["collection_id", "content_hash"], unique=True)

    # 3. Create api_keys table
    op.create_table(
        "api_keys",
        sa.Column("id", sa.String(), nullable=False),  # Using String for UUID compatibility
        sa.Column("user_id", sa.Integer(), nullable=False),
        sa.Column("name", sa.String(), nullable=False),
        sa.Column("key_hash", sa.String(), nullable=False),
        sa.Column("permissions", sa.JSON(), nullable=True),
<<<<<<< HEAD
        sa.Column("last_used_at", sa.DateTime(timezone=True), nullable=True),
        sa.Column("expires_at", sa.DateTime(timezone=True), nullable=True),
        sa.Column("created_at", sa.DateTime(timezone=True), nullable=False),
=======
        sa.Column("last_used_at", sa.DateTime(), nullable=True),
        sa.Column("expires_at", sa.DateTime(), nullable=True),
        sa.Column("created_at", sa.DateTime(), nullable=False),
>>>>>>> d22eb42e
        sa.Column("is_active", sa.Boolean(), nullable=False, server_default="1"),
        sa.ForeignKeyConstraint(["user_id"], ["users.id"], ondelete="CASCADE"),
        sa.PrimaryKeyConstraint("id"),
    )
    op.create_index(op.f("ix_api_keys_key_hash"), "api_keys", ["key_hash"], unique=True)
    op.create_index(op.f("ix_api_keys_user_id"), "api_keys", ["user_id"], unique=False)
    op.create_index(op.f("ix_api_keys_is_active"), "api_keys", ["is_active"], unique=False)

    # 4. Create collection_permissions table
    op.create_table(
        "collection_permissions",
        sa.Column("id", sa.Integer(), autoincrement=True, nullable=False),
        sa.Column("collection_id", sa.String(), nullable=False),
        sa.Column("user_id", sa.Integer(), nullable=True),
        sa.Column("api_key_id", sa.String(), nullable=True),
        sa.Column("permission", sa.Enum("read", "write", "admin", name="permission_type"), nullable=False),
<<<<<<< HEAD
        sa.Column("created_at", sa.DateTime(timezone=True), nullable=False),
=======
        sa.Column("created_at", sa.DateTime(), nullable=False),
>>>>>>> d22eb42e
        sa.CheckConstraint(
            "(user_id IS NOT NULL AND api_key_id IS NULL) OR (user_id IS NULL AND api_key_id IS NOT NULL)",
            name="check_user_or_api_key",
        ),
        sa.ForeignKeyConstraint(["api_key_id"], ["api_keys.id"], ondelete="CASCADE"),
        sa.ForeignKeyConstraint(["collection_id"], ["collections.id"], ondelete="CASCADE"),
        sa.ForeignKeyConstraint(["user_id"], ["users.id"], ondelete="CASCADE"),
        sa.PrimaryKeyConstraint("id"),
    )
    op.create_index(
        op.f("ix_collection_permissions_collection_id"), "collection_permissions", ["collection_id"], unique=False
    )
    op.create_index(op.f("ix_collection_permissions_user_id"), "collection_permissions", ["user_id"], unique=False)
    op.create_index(
        op.f("ix_collection_permissions_api_key_id"), "collection_permissions", ["api_key_id"], unique=False
    )
    # Unique constraint to prevent duplicate permissions
    op.create_index(
        "ix_collection_permissions_unique_user",
        "collection_permissions",
        ["collection_id", "user_id"],
        unique=True,
        postgresql_where=sa.text("user_id IS NOT NULL"),
    )
    op.create_index(
        "ix_collection_permissions_unique_api_key",
        "collection_permissions",
        ["collection_id", "api_key_id"],
        unique=True,
        postgresql_where=sa.text("api_key_id IS NOT NULL"),
    )

    # Add new columns to users table
    op.add_column("users", sa.Column("is_superuser", sa.Boolean(), nullable=False, server_default="0"))
<<<<<<< HEAD
    op.add_column("users", sa.Column("updated_at", sa.DateTime(timezone=True), nullable=True))
=======
    op.add_column("users", sa.Column("updated_at", sa.DateTime(), nullable=True))
>>>>>>> d22eb42e

    # Drop old tables
    # Note: We're dropping these tables which will lose all existing job and file data
    # This is a breaking change and should be communicated clearly

    # Drop indexes on files table first
    op.drop_index("idx_files_status", table_name="files")
    op.drop_index("idx_files_job_id", table_name="files")
    op.drop_index("idx_files_job_content_hash", table_name="files")
    op.drop_index("idx_files_doc_id", table_name="files")
    op.drop_index("idx_files_content_hash", table_name="files")

    # Drop tables
    op.drop_table("files")
    op.drop_table("jobs")


def downgrade() -> None:
    """Downgrade back to job-based architecture."""

    # Drop new columns from users table
    op.drop_column("users", "updated_at")
    op.drop_column("users", "is_superuser")

    # Recreate old tables

    # Recreate jobs table
    op.create_table(
        "jobs",
        sa.Column("id", sa.String(), nullable=False),
        sa.Column("name", sa.String(), nullable=False),
        sa.Column("description", sa.Text(), nullable=True),
        sa.Column("status", sa.String(), nullable=False),
        sa.Column("created_at", sa.String(), nullable=False),
        sa.Column("updated_at", sa.String(), nullable=False),
        sa.Column("directory_path", sa.String(), nullable=False),
        sa.Column("model_name", sa.String(), nullable=False),
        sa.Column("chunk_size", sa.Integer(), nullable=True),
        sa.Column("chunk_overlap", sa.Integer(), nullable=True),
        sa.Column("batch_size", sa.Integer(), nullable=True),
        sa.Column("vector_dim", sa.Integer(), nullable=True),
        sa.Column("quantization", sa.String(), nullable=True, server_default="float32"),
        sa.Column("instruction", sa.Text(), nullable=True),
        sa.Column("total_files", sa.Integer(), nullable=True, server_default="0"),
        sa.Column("processed_files", sa.Integer(), nullable=True, server_default="0"),
        sa.Column("failed_files", sa.Integer(), nullable=True, server_default="0"),
        sa.Column("current_file", sa.String(), nullable=True),
        sa.Column("start_time", sa.String(), nullable=True),
        sa.Column("error", sa.Text(), nullable=True),
        sa.Column("user_id", sa.Integer(), nullable=True),
        sa.Column("parent_job_id", sa.String(), nullable=True),
        sa.Column("mode", sa.String(), nullable=True, server_default="create"),
        sa.ForeignKeyConstraint(
            ["user_id"],
            ["users.id"],
        ),
        sa.PrimaryKeyConstraint("id"),
    )

    # Recreate files table
    op.create_table(
        "files",
        sa.Column("id", sa.Integer(), autoincrement=True, nullable=False),
        sa.Column("job_id", sa.String(), nullable=False),
        sa.Column("path", sa.String(), nullable=False),
        sa.Column("size", sa.Integer(), nullable=False),
        sa.Column("modified", sa.String(), nullable=False),
        sa.Column("extension", sa.String(), nullable=False),
        sa.Column("hash", sa.String(), nullable=True),
        sa.Column("doc_id", sa.String(), nullable=True),
        sa.Column("content_hash", sa.String(), nullable=True),
        sa.Column("status", sa.String(), nullable=True, server_default="pending"),
        sa.Column("error", sa.Text(), nullable=True),
        sa.Column("chunks_created", sa.Integer(), nullable=True, server_default="0"),
        sa.Column("vectors_created", sa.Integer(), nullable=True, server_default="0"),
        sa.ForeignKeyConstraint(
            ["job_id"],
            ["jobs.id"],
        ),
        sa.PrimaryKeyConstraint("id"),
    )

    # Recreate indexes on files table
    op.create_index("idx_files_job_id", "files", ["job_id"], unique=False)
    op.create_index("idx_files_status", "files", ["status"], unique=False)
    op.create_index("idx_files_doc_id", "files", ["doc_id"], unique=False)
    op.create_index("idx_files_content_hash", "files", ["content_hash"], unique=False)
    op.create_index("idx_files_job_content_hash", "files", ["job_id", "content_hash"], unique=False)

    # Drop new tables

    # Drop indexes first
    op.drop_index("ix_collection_permissions_unique_api_key", table_name="collection_permissions")
    op.drop_index("ix_collection_permissions_unique_user", table_name="collection_permissions")
    op.drop_index(op.f("ix_collection_permissions_api_key_id"), table_name="collection_permissions")
    op.drop_index(op.f("ix_collection_permissions_user_id"), table_name="collection_permissions")
    op.drop_index(op.f("ix_collection_permissions_collection_id"), table_name="collection_permissions")
    op.drop_table("collection_permissions")

    op.drop_index(op.f("ix_api_keys_is_active"), table_name="api_keys")
    op.drop_index(op.f("ix_api_keys_user_id"), table_name="api_keys")
    op.drop_index(op.f("ix_api_keys_key_hash"), table_name="api_keys")
    op.drop_table("api_keys")

    op.drop_index("ix_documents_collection_content_hash", table_name="documents")
    op.drop_index(op.f("ix_documents_status"), table_name="documents")
    op.drop_index(op.f("ix_documents_content_hash"), table_name="documents")
    op.drop_index(op.f("ix_documents_collection_id"), table_name="documents")
    op.drop_table("documents")

    op.drop_index(op.f("ix_collections_is_public"), table_name="collections")
    op.drop_index(op.f("ix_collections_owner_id"), table_name="collections")
    op.drop_index(op.f("ix_collections_name"), table_name="collections")
    op.drop_table("collections")

<<<<<<< HEAD
    # Drop created enums
    op.execute("DROP TYPE IF EXISTS document_status")
    op.execute("DROP TYPE IF EXISTS permission_type")
=======
    # Note: SQLite doesn't support CREATE TYPE, so no need to drop types
>>>>>>> d22eb42e
<|MERGE_RESOLUTION|>--- conflicted
+++ resolved
@@ -36,13 +36,8 @@
         sa.Column("chunk_size", sa.Integer(), nullable=False, server_default="1000"),
         sa.Column("chunk_overlap", sa.Integer(), nullable=False, server_default="200"),
         sa.Column("is_public", sa.Boolean(), nullable=False, server_default="0"),
-<<<<<<< HEAD
         sa.Column("created_at", sa.DateTime(timezone=True), nullable=False),
         sa.Column("updated_at", sa.DateTime(timezone=True), nullable=False),
-=======
-        sa.Column("created_at", sa.DateTime(), nullable=False),
-        sa.Column("updated_at", sa.DateTime(), nullable=False),
->>>>>>> d22eb42e
         sa.Column("meta", sa.JSON(), nullable=True),
         sa.ForeignKeyConstraint(
             ["owner_id"],
@@ -74,13 +69,8 @@
         ),
         sa.Column("error_message", sa.Text(), nullable=True),
         sa.Column("chunk_count", sa.Integer(), nullable=False, server_default="0"),
-<<<<<<< HEAD
         sa.Column("created_at", sa.DateTime(timezone=True), nullable=False),
         sa.Column("updated_at", sa.DateTime(timezone=True), nullable=False),
-=======
-        sa.Column("created_at", sa.DateTime(), nullable=False),
-        sa.Column("updated_at", sa.DateTime(), nullable=False),
->>>>>>> d22eb42e
         sa.Column("meta", sa.JSON(), nullable=True),
         sa.ForeignKeyConstraint(["collection_id"], ["collections.id"], ondelete="CASCADE"),
         sa.PrimaryKeyConstraint("id"),
@@ -98,15 +88,9 @@
         sa.Column("name", sa.String(), nullable=False),
         sa.Column("key_hash", sa.String(), nullable=False),
         sa.Column("permissions", sa.JSON(), nullable=True),
-<<<<<<< HEAD
         sa.Column("last_used_at", sa.DateTime(timezone=True), nullable=True),
         sa.Column("expires_at", sa.DateTime(timezone=True), nullable=True),
         sa.Column("created_at", sa.DateTime(timezone=True), nullable=False),
-=======
-        sa.Column("last_used_at", sa.DateTime(), nullable=True),
-        sa.Column("expires_at", sa.DateTime(), nullable=True),
-        sa.Column("created_at", sa.DateTime(), nullable=False),
->>>>>>> d22eb42e
         sa.Column("is_active", sa.Boolean(), nullable=False, server_default="1"),
         sa.ForeignKeyConstraint(["user_id"], ["users.id"], ondelete="CASCADE"),
         sa.PrimaryKeyConstraint("id"),
@@ -123,11 +107,7 @@
         sa.Column("user_id", sa.Integer(), nullable=True),
         sa.Column("api_key_id", sa.String(), nullable=True),
         sa.Column("permission", sa.Enum("read", "write", "admin", name="permission_type"), nullable=False),
-<<<<<<< HEAD
-        sa.Column("created_at", sa.DateTime(timezone=True), nullable=False),
-=======
-        sa.Column("created_at", sa.DateTime(), nullable=False),
->>>>>>> d22eb42e
+        sa.Column("created_at", sa.DateTime(timezone=True), nullable=False),
         sa.CheckConstraint(
             "(user_id IS NOT NULL AND api_key_id IS NULL) OR (user_id IS NULL AND api_key_id IS NOT NULL)",
             name="check_user_or_api_key",
@@ -162,11 +142,7 @@
 
     # Add new columns to users table
     op.add_column("users", sa.Column("is_superuser", sa.Boolean(), nullable=False, server_default="0"))
-<<<<<<< HEAD
     op.add_column("users", sa.Column("updated_at", sa.DateTime(timezone=True), nullable=True))
-=======
-    op.add_column("users", sa.Column("updated_at", sa.DateTime(), nullable=True))
->>>>>>> d22eb42e
 
     # Drop old tables
     # Note: We're dropping these tables which will lose all existing job and file data
@@ -282,10 +258,4 @@
     op.drop_index(op.f("ix_collections_name"), table_name="collections")
     op.drop_table("collections")
 
-<<<<<<< HEAD
-    # Drop created enums
-    op.execute("DROP TYPE IF EXISTS document_status")
-    op.execute("DROP TYPE IF EXISTS permission_type")
-=======
-    # Note: SQLite doesn't support CREATE TYPE, so no need to drop types
->>>>>>> d22eb42e
+    # Note: SQLite doesn't support CREATE TYPE, so no need to drop types
--- conflicted
+++ resolved
@@ -56,18 +56,15 @@
 | `tests/webui/api/v2/test_chunking_simple_integration.py` & `_direct.py` | “Integration” files but fully mocked | High | 2 days | ⏳ Pending |
 | `tests/webui/test_tasks_websocket_integration.py` | Extensive patching of Redis/tasks, duplicates websocket suites | High | 2 days | ⏳ Pending |
 | `tests/integration/test_websocket_redis_integration.py` | Uses custom Redis mock instead of real fixture, duplicates unit tests | Medium | 1-2 days | ⏳ Pending |
-<<<<<<< HEAD
 | `tests/webui/test_document_chunk_count_updates.py` | Mock-based Celery ingestion, duplicates integration suite | High | 2 days | ⏳ Pending |
 | `tests/webui/api/v2/test_collections.py` | Mocking collection service duplicates integration coverage | High | 2 days | ✅ Completed (2025-10-17) |
 | `tests/webui/api/v2/test_collections_operations.py` | Mock-based listing endpoints overlapping integration | Medium | 1-2 days | ✅ Completed (2025-10-17) |
-=======
 | `tests/webui/test_document_chunk_count_updates.py` | Mock-based Celery ingestion, duplicates integration suite | High | 2 days | ✅ Completed (2025-10-17) – integrated into `tests/integration/chunking/test_ingestion_metrics.py` with real DB + redis fixtures |
 | `tests/integration/chunking/test_ingestion_metrics.py` | Recursive strategy still falls back to TokenChunker in local env, blocking assertions | Medium | 1 day | ✅ Resolved (2025-10-17) – adjusted ChunkingService config translation to avoid over-constraining recursion and normalized metrics recording |
 
 **Outstanding follow-up for the chunking consolidation effort:** None. All items tied to the recursive fallback blocker have been cleared, and the integration/unit suites listed in the migration plan are green under isolated metric registries.
 | `tests/webui/api/v2/test_collections.py` | Mocking collection service duplicates integration coverage | High | 2 days | ⏳ Pending |
 | `tests/webui/api/v2/test_collections_operations.py` | Mock-based listing endpoints overlapping integration | Medium | 1-2 days | ⏳ Pending |
->>>>>>> 3e366508
 | `tests/webui/services/dtos/test_chunking_dtos.py` | DTO conversions retesting Pydantic outputs | Medium | 1 day | ⏳ Pending |
 | `tests/unit/test_hierarchical_chunker_extended.py` | More llama-index patches, redundant | Medium | 2 days | ✅ Completed (2025-10-17) – consolidated into lean validation/unit coverage and strategy integrations |
 | `tests/unit/test_hybrid_chunker.py` | Large suite patching chunking factory; overlaps other chunker tests | Medium | 2 days | ✅ Completed (2025-10-17) – behavior covered via integration strategy tests and slim unit validations |

--- conflicted
+++ resolved
@@ -59,13 +59,8 @@
 | `tests/websocket/*` & `tests/webui/test_chunking_websocket.py` | Real Redis + sleeps; flaky timing in "unit" suites | High | 2-3 days | ⏳ Pending |
 | `tests/webui/test_ingestion_chunking_integration.py` | Labeled integration but fully mocked; asserts internal details | High | 2 days | ⏳ Pending |
 | `tests/webui/services/test_collection_service.py` | 1k+ line mock suite duplicating service logic | High | 2-3 days | ⏳ Pending |
-<<<<<<< HEAD
-| `tests/webui/api/v2/test_chunking.py` (plus simple/direct variants) | Huge mock-based API suite duplicating integration tests | High | 3-4 days | ✅ Completed (2025-10-17) |
-| `tests/webui/services/test_search_service.py` | Extensive mocks instead of integration coverage | High | 2-3 days | ⏳ Pending |
-=======
 | `tests/webui/api/v2/test_chunking.py` (plus simple/direct variants) | Huge mock-based API suite duplicating integration tests | High | 3-4 days | ⏳ Pending |
 | `tests/webui/services/test_search_service.py` | Reauthored with real repo + httpx stubs; integration bucket (19 tests) passing | High | 2-3 days | ✅ Completed (2025-10-17) |
->>>>>>> ba84e16c
 | `tests/webui/test_websocket_manager.py` | Manipulates global singleton, heavy cleanup logic, brittle | High | 2 days | ⏳ Pending |
 | `packages/shared/chunking/infrastructure/streaming/test_memory_pool.py` | Relies on real sleeps/threading → flaky leak checks | High | 1 day | ⏳ Pending |
 | `tests/application/test_*_use_case.py` & `packages/webui/tests/test_collection_service_chunking_validation.py` | Mock-heavy duplicates of service logic | High | 2-3 days | ⏳ Pending |
@@ -101,11 +96,6 @@
 | `tests/unit/test_resource_manager.py` | Integration tests with real repos + patched psutil | Medium | 1 day | ✅ Completed (2025-10-17) |
 | `tests/webui/services/test_progressive_segmentation.py` | Extensive mocks for segmentation logic | Medium | 1-2 days | ⏳ Pending |
 | `tests/unit/test_models.py` | Massive SQLAlchemy model suite with mocks | Medium | 2 days | ⏳ Pending |
-<<<<<<< HEAD
-| `tests/unit/test_model_manager.py` | Mock-based tests for model manager internals | Medium | 1-2 days | ⏳ Pending |
-| `tests/websocket/test_cleanup.py` | Manual cleanup script with real sockets | Medium | 1 day | ✅ Completed (2025-10-17) |
-| `tests/websocket/test_scaling.py` | Load-style script, relies on live services | Medium | 1 day | ✅ Completed (2025-10-17) |
-=======
 | `tests/unit/test_model_manager.py` | Mock-embedding integration tests cover lifecycle | Medium | 1-2 days | ✅ Completed (2025-10-17) |
 | `tests/websocket/test_cleanup.py` | Manual cleanup script with real sockets | Medium | 1 day | ⏳ Pending |
 | `tests/websocket/test_scaling.py` | Load-style script, relies on live services | Medium | 1 day | ⏳ Pending |
@@ -114,7 +104,6 @@
 | `tests/unit/test_document_scanning_service.py` | Integration tests register documents via real repo | Medium | 1 day | ✅ Completed (2025-10-17) |
 | `tests/unit/test_directory_scan_service.py` | Replaced with integration coverage alongside service suite | Medium | 1 day | ✅ Completed (2025-10-17) |
 | `tests/webui/services/test_execute_ingestion_chunking.py` | Unit suite overlapping integration coverage | Medium | 1-2 days | ⏳ Pending |
->>>>>>> ba84e16c
 | `tests/webui/services/test_directory_scan_service.py` | Heavy filesystem/mocking, overlaps service logic | Medium | 2 days | ⏳ Pending |
 | `tests/webui/services/test_execute_ingestion_chunking.py` | Unit suite overlapping integration coverage | Medium | 1-2 days | ✅ Completed (2025-10-17) – replaced by service-level assertions in `tests/integration/chunking/test_ingestion_metrics.py` |
 | `tests/unit/test_document_scanning_service.py` | Mocked DB/session duplication of integration tests | Medium | 1 day | ⏳ Pending |
@@ -125,15 +114,6 @@
 | `tests/e2e/test_websocket_performance.py` | Performance script requiring live stack | High | 1-2 days | ✅ Completed (2025-10-17) |
 | `tests/e2e/test_websocket_reindex.py` | Giant E2E suite with duplicate coverage | High | 2 days | ✅ Completed (2025-10-17) |
 | `tests/unit/test_auth.py` | Legacy mock-based auth tests overlapping newer coverage | Medium | 1 day | ⏳ Pending |
-<<<<<<< HEAD
-| `tests/webui/services/test_partition_monitoring_service.py` | Mock-heavy monitoring suite | Medium | 1-2 days | ⏳ Pending |
-| `tests/unit/test_auth_repository.py` | Mock session tests; need DB integration | Medium | 1 day | ⏳ Pending |
-| `tests/test_embedding_oom_handling.py` | Manual script hitting real resources | Medium | 1 day | ⏳ Pending |
-| `tests/unit/test_chunk_repository.py` | Mock-only repository coverage | Medium | 1 day | ⏳ Pending |
-| `tests/unit/test_partition_utils.py` | Helper tests duplicating production logic | Medium | 1 day | ⏳ Pending |
-| `tests/performance/chunking_benchmarks.py` | Performance script without assertions | High | 1 day | ✅ Completed (2025-10-17) |
-| `tests/webui/api/v2/test_directory_scan.py` | Mocked API coverage overlapping service tests | Medium | 1-2 days | ✅ Completed (2025-10-17) |
-=======
 | `tests/webui/services/test_partition_monitoring_service.py` | Backed by synthetic views calling real service | Medium | 1-2 days | ✅ Completed (2025-10-17) |
 | `tests/unit/test_auth_repository.py` | Integration suite with refresh-token coverage | Medium | 1 day | ✅ Completed (2025-10-17) |
 | `tests/test_embedding_oom_handling.py` | Relocated to `manual_tests/`; excluded from pytest discovery | Medium | 1 day | ✅ Completed (2025-10-17) |
@@ -141,7 +121,6 @@
 | `tests/unit/test_partition_utils.py` | Partition helpers exercised via integration DB | Medium | 1 day | ✅ Completed (2025-10-17) |
 | `tests/performance/chunking_benchmarks.py` | Relocated to `manual_tests/performance/`; noted as manual benchmark | High | 1 day | ✅ Completed (2025-10-17) |
 | `tests/webui/api/v2/test_directory_scan.py` | Mocked API coverage overlapping service tests | Medium | 1-2 days | ⏳ Pending |
->>>>>>> ba84e16c
 | `tests/unit/test_chunking_exception_handlers.py` | Mock-based error handler tests | Medium | 1 day | ⏳ Pending |
 | `tests/unit/test_operation_service.py` | Service now verified through repository-backed integration tests | Medium | 1-2 days | ✅ Completed (2025-10-17) |
 | `tests/unit/test_chunking_security.py` | Overlapping security tests with mocks | Medium | 1-2 days | ⏳ Pending |
@@ -157,15 +136,9 @@
 | File | Issue | Impact | Effort | Status |
 |------|-------|--------|--------|--------|
 | `tests/unit/test_models.py` | Large ORM mock suite | Medium | 2 days | ⏳ Pending |
-<<<<<<< HEAD
-| `tests/unit/test_model_manager.py` | Mocked model lifecycle | Medium | 1-2 days | ⏳ Pending |
-| `tests/websocket/test_cleanup.py` | Manual cleanup script | Medium | 1 day | ✅ Completed (2025-10-17) |
-| `tests/websocket/test_scaling.py` | Load testing script | Medium | 1 day | ✅ Completed (2025-10-17) |
-=======
 | `tests/unit/test_model_manager.py` | Mock-embedding integration tests cover lifecycle | Medium | 1-2 days | ✅ Completed (2025-10-17) |
 | `tests/websocket/test_cleanup.py` | Manual cleanup script | Medium | 1 day | ⏳ Pending |
 | `tests/websocket/test_scaling.py` | Load testing script | Medium | 1 day | ⏳ Pending |
->>>>>>> ba84e16c
 | `tests/integration/test_collection_deletion.py` | Excessive mocking, implementation testing | Medium | 1 day | ⏳ Pending |
 | `tests/webui/services/test_search_service_reranking.py` | Mocks HTTP layer | Medium | 1-2 days | ⏳ Pending |
 | `tests/streaming/test_streaming_integration.py` | Mocks domain entities | Medium | 1-2 days | ⏳ Pending |

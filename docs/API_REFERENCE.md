# API Reference

Two services: **WebUI** (8080) for auth/collections/search, **Search API** (8000) for vector search.

RESTful with JSON.

## WebUI API

**Base**: `http://localhost:8080`

**Auth**: JWT required except for auth endpoints. Header: `Authorization: Bearer {token}`

### V2 API

Collection-based architecture for docs and search.

#### Authentication Endpoints

##### Register New User
```http
POST /api/auth/register
Content-Type: application/json

{
  "username": "john_doe",
  "email": "john@example.com",
  "password": "SecurePassword123!",
  "full_name": "John Doe"
}
```

**Response (201):**
```json
{
  "id": 1,
  "username": "john_doe",
  "email": "john@example.com",
  "full_name": "John Doe",
  "is_active": true,
  "created_at": "2024-01-15T10:00:00Z"
}
```

##### Login
```http
POST /api/auth/login
Content-Type: application/json

{
  "username": "john_doe",
  "password": "SecurePassword123!"
}
```

**Response (200):**
```json
{
  "access_token": "eyJhbGciOiJIUzI1NiIsInR5cCI6IkpXVCJ9...",
  "refresh_token": "eyJhbGciOiJIUzI1NiIsInR5cCI6IkpXVCJ9...",
  "token_type": "bearer"
}
```

##### Refresh Token
```http
POST /api/auth/refresh
Content-Type: application/json

{
  "refresh_token": "eyJhbGciOiJIUzI1NiIsInR5cCI6IkpXVCJ9..."
}
```

**Response (200):** Same as login endpoint

##### Logout
```http
POST /api/auth/logout
Authorization: Bearer {token}
Content-Type: application/json

{
  "refresh_token": "eyJhbGciOiJIUzI1NiIsInR5cCI6IkpXVCJ9..."
}
```

**Response (200):**
```json
{
  "message": "Logged out successfully"
}
```

##### Get Current User
```http
GET /api/auth/me
Authorization: Bearer {token}
```

**Response (200):**
```json
{
  "id": 1,
  "username": "john_doe",
  "email": "john@example.com",
  "full_name": "John Doe",
  "is_active": true,
  "created_at": "2024-01-15T10:00:00Z",
  "last_login": "2024-01-15T14:30:00Z"
}
```

#### Collection Management Endpoints

##### Create Collection
```http
POST /api/v2/collections
Authorization: Bearer {token}
Content-Type: application/json

{
  "name": "Technical Documentation",
  "description": "Company technical documentation and guides",
  "embedding_model": "Qwen/Qwen3-Embedding-0.6B",
  "quantization": "float16",
  "chunk_size": 1000,
  "chunk_overlap": 200,
  "is_public": false
}
```

**Response (201):**
```json
{
  "id": "550e8400-e29b-41d4-a716-446655440000",
  "name": "Technical Documentation",
  "description": "Company technical documentation and guides",
  "owner_id": 1,
  "vector_store_name": "coll_550e8400_qwen06b_f16",
  "embedding_model": "Qwen/Qwen3-Embedding-0.6B",
  "quantization": "float16",
  "chunk_size": 1000,
  "chunk_overlap": 200,
  "is_public": false,
  "status": "pending",
  "created_at": "2024-01-15T10:00:00Z",
  "updated_at": "2024-01-15T10:00:00Z",
  "document_count": 0,
  "total_chunks": 0,
  "total_size_bytes": 0
}
```

##### List Collections
```http
GET /api/v2/collections?page=1&per_page=20&search=docs&sort_by=created_at&sort_order=desc
Authorization: Bearer {token}
```

**Query Parameters:**
- `page` (optional): Page number (default: 1)
- `per_page` (optional): Items per page (default: 20, max: 100)
- `search` (optional): Search collections by name
- `sort_by` (optional): Sort field (name, created_at, updated_at, document_count)
- `sort_order` (optional): Sort order (asc, desc)

**Response (200):**
```json
{
  "collections": [
    {
      "id": "550e8400-e29b-41d4-a716-446655440000",
      "name": "Technical Documentation",
      "description": "Company technical documentation and guides",
      "owner_id": 1,
      "embedding_model": "Qwen/Qwen3-Embedding-0.6B",
      "status": "ready",
      "document_count": 150,
      "total_chunks": 3420,
      "total_size_bytes": 45678900,
      "created_at": "2024-01-15T10:00:00Z",
      "updated_at": "2024-01-15T14:30:00Z"
    }
  ],
  "total": 5,
  "page": 1,
  "per_page": 20,
  "pages": 1
}
```

##### Get Collection Details
```http
GET /api/v2/collections/{collection_id}
Authorization: Bearer {token}
```

**Response (200):**
```json
{
  "id": "550e8400-e29b-41d4-a716-446655440000",
  "name": "Technical Documentation",
  "description": "Company technical documentation and guides",
  "owner_id": 1,
  "vector_store_name": "coll_550e8400_qwen06b_f16",
  "embedding_model": "Qwen/Qwen3-Embedding-0.6B",
  "quantization": "float16",
  "chunk_size": 1000,
  "chunk_overlap": 200,
  "is_public": false,
  "status": "ready",
  "created_at": "2024-01-15T10:00:00Z",
  "updated_at": "2024-01-15T14:30:00Z",
  "document_count": 150,
  "total_chunks": 3420,
  "total_size_bytes": 45678900,
  "sources": [
    {
      "id": 1,
      "source_path": "/docs/technical",
      "source_type": "directory",
      "source_config": {
        "path": "/docs/technical",
        "recursive": true
      },
      "document_count": 150,
      "size_bytes": 45678900,
      "last_indexed_at": "2024-01-15T14:30:00Z"
    }
  ],
  "recent_operations": [
    {
      "id": 1,
      "uuid": "op_123e4567-e89b-12d3-a456-426614174000",
      "type": "index",
      "status": "completed",
      "created_at": "2024-01-15T10:00:00Z",
      "completed_at": "2024-01-15T10:30:00Z"
    }
  ]
}
```

##### Update Collection
```http
PUT /api/v2/collections/{collection_uuid}
Authorization: Bearer {token}
Content-Type: application/json

{
  "name": "Technical Documentation v2",
  "description": "Updated company technical documentation",
  "is_public": true
}
```

**Response (200):** Same structure as get collection details

##### Delete Collection
```http
DELETE /api/v2/collections/{collection_id}
Authorization: Bearer {token}
```

**Response (204):** No content

##### Add Source to Collection
```http
POST /api/v2/collections/{collection_id}/sources
Authorization: Bearer {token}
Content-Type: application/json
```

This endpoint starts an `append` operation and (re)uses a `collection_sources` record under the hood. Use the “Manage Sources” endpoints below to update sync settings and store encrypted credentials.

**Request (preferred flexible format):**
```json
{
  "source_type": "directory",
  "source_config": {
    "path": "/docs/api",
    "recursive": true,
    "follow_symlinks": false
  },
  "config": {
    "filters": {
      "extensions": [".md", ".txt", ".pdf"],
      "ignore_patterns": ["**/node_modules/**", "**/.git/**"]
    }
  }
}
```

**Supported `source_type` values (built-ins):**
- `directory` (local filesystem directory)
- `git` (remote Git repository)
- `imap` (IMAP mailbox)

**Example (Git repo, public or auth configured separately):**
```json
{
  "source_type": "git",
  "source_config": {
    "repo_url": "https://github.com/org/repo.git",
    "ref": "main",
    "auth_method": "none",
    "include_globs": ["docs/**", "*.md"],
    "exclude_globs": ["node_modules/**"]
  }
}
```

**Example (IMAP mailbox; credentials configured separately):**
```json
{
  "source_type": "imap",
  "source_config": {
    "host": "imap.gmail.com",
    "port": 993,
    "use_ssl": true,
    "username": "user@example.com",
    "mailboxes": ["INBOX"],
    "since_days": 30,
    "max_messages": 1000
  }
}
```

**Request (legacy, still supported):**
```json
{
  "source_path": "/docs/api"
}
```

**Response (202):**
```json
{
  "id": "op_123e4567-e89b-12d3-a456-426614174000",
  "collection_id": "550e8400-e29b-41d4-a716-446655440000",
  "type": "append",
  "status": "pending",
  "config": {
    "source_id": 1,
    "source_type": "directory",
    "source_config": {
      "path": "/docs/api",
      "recursive": true,
      "follow_symlinks": false
    },
    "source_path": "/docs/api",
    "additional_config": {
      "filters": {
        "extensions": [".md", ".txt", ".pdf"],
        "ignore_patterns": ["**/node_modules/**", "**/.git/**"]
      }
    }
  },
  "created_at": "2024-01-15T10:00:00Z",
  "started_at": null,
  "completed_at": null,
  "error_message": null
}
```

**Connector credentials (secrets):**
- Passwords/tokens/SSH keys are encrypted and stored in the database (never returned in API responses).
- Set `CONNECTOR_SECRETS_KEY` in your environment (see `.env.docker.example` and `docs/CONFIGURATION.md`).
- After the source exists, update secrets via `PATCH /api/v2/collections/{collection_id}/sources/{source_id}` and then trigger a run via `POST /api/v2/collections/{collection_id}/sources/{source_id}/run`.

<<<<<<< HEAD
##### Manage Sources (recommended for scheduling + secrets)

List sources (to get `source_id` for updates/runs):
```http
GET /api/v2/collections/{collection_id}/sources?offset=0&limit=50
Authorization: Bearer {token}
```

Update a source’s sync settings and/or encrypted secrets:
```http
PATCH /api/v2/collections/{collection_id}/sources/{source_id}
Authorization: Bearer {token}
Content-Type: application/json

{
  "sync_mode": "continuous",
  "interval_minutes": 60,
  "secrets": {
    "token": "ghp_...",
    "ssh_key": "",
    "ssh_passphrase": ""
  }
}
```

Trigger a run immediately (creates an `append` operation for that source):
```http
POST /api/v2/collections/{collection_id}/sources/{source_id}/run
Authorization: Bearer {token}
```

Pause/resume continuous sync:
```http
POST /api/v2/collections/{collection_id}/sources/{source_id}/pause
POST /api/v2/collections/{collection_id}/sources/{source_id}/resume
Authorization: Bearer {token}
```

=======
>>>>>>> 7baaaba4
##### Remove Source from Collection
**Preferred:** delete by `source_id` (removes documents/vectors, then deletes the source record):
```http
DELETE /api/v2/collections/{collection_id}/sources/{source_id}
Authorization: Bearer {token}
```

**Response (200):**
```json
{
  "id": 123,
  "uuid": "op_789e0123-e89b-12d3-a456-426614174002",
  "type": "remove_source",
  "status": "pending"
}
```

**Legacy (still supported):** delete by `source_path`:
```http
DELETE /api/v2/collections/{collection_uuid}/sources?source_path=/docs/api
Authorization: Bearer {token}
```

**Response (202):**
```json
{
  "id": "op_789e0123-e89b-12d3-a456-426614174002",
  "collection_id": "550e8400-e29b-41d4-a716-446655440000",
  "type": "remove_source",
  "status": "pending",
  "config": {
    "source_id": 1,
    "source_path": "/docs/api"
  },
  "created_at": "2024-01-15T11:00:00Z",
  "started_at": null,
  "completed_at": null,
  "error_message": null
}
```

##### List Collection Documents
```http
GET /api/v2/collections/{collection_uuid}/documents?page=1&per_page=50&status=completed
Authorization: Bearer {token}
```

**Query Parameters:**
- `page` (optional): Page number (default: 1)
- `per_page` (optional): Items per page (default: 50, max: 100)
- `status` (optional): Filter by status (pending, processing, completed, failed)
- `source_id` (optional): Filter by source ID

**Response (200):**
```json
{
  "documents": [
    {
      "id": "doc_123e4567-e89b-12d3-a456-426614174000",
      "collection_id": "550e8400-e29b-41d4-a716-446655440000",
      "file_path": "/docs/api/endpoints.md",
      "file_name": "endpoints.md",
      "file_size": 15420,
      "mime_type": "text/markdown",
      "content_hash": "sha256:abcd...",
      "status": "completed",
      "chunk_count": 28,
      "created_at": "2024-01-15T10:15:00Z",
      "updated_at": "2024-01-15T10:16:00Z"
    }
  ],
  "total": 150,
  "page": 1,
  "per_page": 50,
  "pages": 3
}
```

##### Reindex Collection
```http
POST /api/v2/collections/{collection_uuid}/reindex
Authorization: Bearer {token}
Content-Type: application/json

{
  "config": {
    "force": false,
    "only_failed": false
  }
}
```

**Response (202):**
```json
{
  "id": "op_456e7890-e89b-12d3-a456-426614174001",
  "collection_id": "550e8400-e29b-41d4-a716-446655440000",
  "type": "reindex",
  "status": "pending",
  "config": {},
  "created_at": "2024-01-15T12:00:00Z",
  "started_at": null,
  "completed_at": null,
  "error_message": null
}
```

##### List Collection Operations
```http
GET /api/v2/collections/{collection_uuid}/operations?status=processing&type=index&page=1&per_page=50
Authorization: Bearer {token}
```

**Query Parameters:**
- `status` (optional): Filter by status (pending, processing, completed, failed, cancelled)
- `type` (optional): Filter by operation type (index, append, reindex, remove_source, delete)
- `page` (optional): Page number (default: 1)
- `per_page` (optional): Items per page (default: 50, max: 100)

**Response (200):**
```json
[
  {
    "id": "op_123e4567-e89b-12d3-a456-426614174000",
    "collection_id": "550e8400-e29b-41d4-a716-446655440000",
    "type": "index",
    "status": "completed",
    "config": {
      "source_path": "/docs/technical",
      "recursive": true
    },
    "created_at": "2024-01-15T10:00:00Z",
    "started_at": "2024-01-15T10:01:00Z",
    "completed_at": "2024-01-15T10:30:00Z",
    "error_message": null
  }
]
```

#### Operation Management Endpoints

##### Get Operation Details
```http
GET /api/v2/operations/{operation_uuid}
Authorization: Bearer {token}
```

**Response (200):**
```json
{
  "id": 1,
  "uuid": "op_123e4567-e89b-12d3-a456-426614174000",
  "collection_id": "550e8400-e29b-41d4-a716-446655440000",
  "user_id": 1,
  "type": "index",
  "status": "processing",
  "task_id": "celery_task_12345",
  "config": {
    "source_path": "/docs/technical",
    "recursive": true
  },
  "created_at": "2024-01-15T10:00:00Z",
  "started_at": "2024-01-15T10:01:00Z",
  "completed_at": null,
  "error_message": null,
  "progress": {
    "total_files": 150,
    "processed_files": 45,
    "failed_files": 2,
    "current_file": "api/endpoints.md",
    "percentage": 30.0
  }
}
```

##### List Operations
```http
GET /api/v2/operations?status=processing,pending&operation_type=index&page=1&per_page=50
Authorization: Bearer {token}
```

**Query Parameters:**
- `status` (optional): Filter by status - comma-separated for multiple values (pending, processing, completed, failed, cancelled)
- `operation_type` (optional): Filter by type (index, append, reindex, remove_source, delete)
- `page` (optional): Page number (default: 1)
- `per_page` (optional): Items per page (default: 50, max: 100)

**Response (200):**
```json
{
  "operations": [
    {
      "id": 1,
      "uuid": "op_123e4567-e89b-12d3-a456-426614174000",
      "collection_id": "550e8400-e29b-41d4-a716-446655440000",
      "type": "index",
      "status": "processing",
      "created_at": "2024-01-15T10:00:00Z",
      "progress_percentage": 30.0
    }
  ],
  "total": 5,
  "page": 1,
  "per_page": 20,
  "pages": 1
}
```

##### Cancel Operation
```http
DELETE /api/v2/operations/{operation_uuid}
Authorization: Bearer {token}
```

**Response (200):**
```json
{
  "id": "op_123e4567-e89b-12d3-a456-426614174000",
  "collection_id": "550e8400-e29b-41d4-a716-446655440000",
  "type": "index",
  "status": "cancelled",
  "config": {},
  "error_message": "Cancelled by user",
  "created_at": "2024-01-15T10:00:00Z",
  "started_at": "2024-01-15T10:01:00Z",
  "completed_at": "2024-01-15T10:05:00Z"
}
```

#### Search Endpoints

##### Multi-Collection Search
```http
POST /api/v2/search
Authorization: Bearer {token}
Content-Type: application/json

{
  "collection_uuids": [
    "550e8400-e89b-41d4-a716-446655440000",
    "660f9511-f29c-52e5-b827-557755551111"
  ],
  "query": "How to implement authentication?",
  "k": 20,
  "search_type": "semantic",
  "use_reranker": true,
  "score_threshold": 0.5,
  "metadata_filter": {
    "mime_type": "text/markdown"
  },
  "include_content": true,
  "hybrid_alpha": 0.7,
  "hybrid_mode": "weighted",
  "keyword_mode": "any"
}
```

**Parameters:**
- `collection_uuids` (required): List of collection UUIDs to search (1-10)
- `query` (required): Search query text
- `k` (optional): Number of results (default: 10, max: 100)
- `search_type` (optional): Type of search (semantic, question, code, hybrid)
- `use_reranker` (optional): Enable cross-encoder reranking (default: true)
- `rerank_model` (optional): Override reranker model
- `score_threshold` (optional): Minimum score threshold (0.0-1.0)
- `metadata_filter` (optional): Filter results by metadata
- `include_content` (optional): Include chunk content (default: true)
- `hybrid_alpha` (optional): Weight for hybrid search (0.0-1.0, default: 0.7)
- `hybrid_mode` (optional): Hybrid mode (`filter`, `weighted`, default: `weighted`)
- `keyword_mode` (optional): Keyword matching (any, all, default: any)

**Response (200):**
```json
{
  "query": "How to implement authentication?",
  "results": [
    {
      "document_id": "doc_123e4567-e89b-12d3-a456-426614174000",
      "chunk_id": "chunk_456",
      "score": 0.95,
      "original_score": 0.85,
      "reranked_score": 0.95,
      "text": "To implement authentication, you can use JWT tokens...",
      "metadata": {
        "page": 1,
        "section": "Authentication"
      },
      "file_name": "auth_guide.md",
      "file_path": "/docs/auth_guide.md",
      "collection_id": "550e8400-e89b-41d4-a716-446655440000",
      "collection_name": "Technical Documentation",
      "embedding_model": "Qwen/Qwen3-Embedding-0.6B"
    }
  ],
  "total_results": 15,
  "collections_searched": [
    {
      "id": "550e8400-e29b-41d4-a716-446655440000",
      "name": "Technical Documentation",
      "embedding_model": "Qwen/Qwen3-Embedding-0.6B"
    }
  ],
  "search_type": "semantic",
  "reranking_used": true,
  "reranker_model": "Qwen/Qwen3-Reranker-0.6B",
  "search_time_ms": 245.5
}
```

##### Single Collection Search
```http
POST /api/v2/search/single
Authorization: Bearer {token}
Content-Type: application/json

{
  "collection_id": "550e8400-e29b-41d4-a716-446655440000",
  "query": "How to implement authentication?",
  "k": 10,
  "search_type": "semantic",
  "use_reranker": false,
  "score_threshold": 0.7,
  "metadata_filter": {
    "mime_type": "text/markdown"
  },
  "include_content": true
}
```

**Parameters:**
- `collection_id` (required): Collection UUID to search
- `query` (required): Search query text
- `k` (optional): Number of results (default: 10, max: 100)
- `search_type` (optional): Type of search (semantic, question, code, hybrid)
- `use_reranker` (optional): Enable cross-encoder reranking (default: false)
- `score_threshold` (optional): Minimum score threshold (0.0-1.0)
- `metadata_filter` (optional): Filter results by metadata
- `include_content` (optional): Include chunk content (default: true)

**Response (200):** Same format as multi-collection search

**Note:** This endpoint is optimized for single collection searches and has higher rate limits than the multi-collection endpoint.

#### Chunking API

Multiple strategies, real-time processing, quality analysis. See [CHUNKING_API.md](/docs/api/CHUNKING_API.md) for full docs.

**Key endpoints**: strategies, preview (10/min), compare (5/min), collection processing, metrics, quality scores, configs

**Progress**: WebSocket at `ws://localhost:8080/ws/operations/{operation_id}?token=<jwt_token>`

#### Document Access Endpoints

##### Get Document Content
```http
GET /api/v2/collections/{collection_uuid}/documents/{document_uuid}/content
Authorization: Bearer {token}
```

**Response:**
- Binary file content with appropriate Content-Type
- Does not support range requests in the current implementation
- Enforces strict access control - user must have access to the collection
- Document must belong to the specified collection
- For non-file sources (e.g., Git/IMAP), content may be served from database-backed document artifacts.

**Response Headers:**
```http
Content-Type: application/pdf
Content-Disposition: inline; filename="document.pdf"
Cache-Control: private, max-age=3600
```

**Error Responses:**
- `404 Not Found`: Document not found or file not on disk
- `403 Forbidden`: Document doesn't belong to collection or access denied
- `500 Internal Server Error`: File access error

**Note:** Document metadata is included when listing documents through `/api/v2/collections/{collection_uuid}/documents`. There is no separate metadata endpoint in the v2 API.

#### Connector Catalog Endpoints

These endpoints expose the connector catalog used by the UI and provide lightweight “preview” checks for external connectors.

##### List Connectors
```http
GET /api/v2/connectors
Authorization: Bearer {token}
```

##### Get Connector Definition
```http
GET /api/v2/connectors/{connector_type}
Authorization: Bearer {token}
```

##### Preview Git Connection
```http
POST /api/v2/connectors/preview/git
Authorization: Bearer {token}
Content-Type: application/json

{
  "repo_url": "https://github.com/org/repo.git",
  "ref": "main",
  "auth_method": "https_token",
  "token": "ghp_...",
  "include_globs": ["docs/**"],
  "exclude_globs": ["node_modules/**"]
}
```

##### Preview IMAP Connection
```http
POST /api/v2/connectors/preview/imap
Authorization: Bearer {token}
Content-Type: application/json

{
  "host": "imap.gmail.com",
  "port": 993,
  "use_ssl": true,
  "username": "user@example.com",
  "password": "app-password"
}
```

#### Directory Scanning Endpoints

##### Scan Directory
```http
POST /api/v2/directory-scan/preview
Authorization: Bearer {token}
Content-Type: application/json

{
  "path": "/docs/technical",
  "scan_id": "a1b2c3d4-e5f6-7890-1234-567890abcdef",
  "recursive": true,
  "include_patterns": ["*.md", "*.txt", "*.pdf"],
  "exclude_patterns": ["**/node_modules/**", "**/.git/**"]
}
```

**Response (200):**
```json
{
  "scan_id": "a1b2c3d4-e5f6-7890-1234-567890abcdef",
  "path": "/docs/technical",
  "files": [
    {
      "file_path": "/docs/technical/api/endpoints.md",
      "file_name": "endpoints.md",
      "file_size": 15420,
      "mime_type": "text/markdown",
      "content_hash": "e3b0c44298fc1c149afbf4c8996fb92427ae41e4649b934ca495991b7852b855",
      "modified_at": "2024-01-15T09:00:00Z"
    }
  ],
  "total_files": 1,
  "total_size": 15420,
  "warnings": []
}
```

### WebSocket Endpoints

WebSockets are mounted at the app level and authenticate via `?token=<jwt_token>`.

- **Global operations stream**: `ws://localhost:8080/ws/operations?token={jwt_token}`
- **Operation progress**: `ws://localhost:8080/ws/operations/{operation_id}?token={jwt_token}`
- **Directory scan progress**: `ws://localhost:8080/ws/directory-scan/{scan_id}?token={jwt_token}`

Operations are started via REST; directory scans via `POST /api/v2/directory-scan/preview`. See `docs/WEBSOCKET_API.md` for message schemas and event types.

### System Endpoints

#### Health Check
```http
GET /api/health
```

**Response (200):**
```json
{
  "status": "healthy"
}
```

For dependency checks, see `GET /api/health/readyz` and `GET /api/health/search-api`.

#### Metrics
```http
GET /metrics
```

**Response:** Prometheus-formatted metrics

**Note:** Metrics endpoints are typically exposed on separate ports:
- WebUI metrics: Port 9092
- Search API metrics: Port 9091

**Note:** Statistics endpoints are not currently implemented in the v2 API. Use the collection and operation list endpoints with appropriate counting logic for statistics.

## Search API

Core vector search. No auth required (WebUI handles it).

**Base**: `http://localhost:8000`

### Endpoints

#### Health Check
```http
GET /
```

**Response:**
```json
{
  "status": "healthy",
  "collection": {
    "name": "work_docs",
    "points_count": 1234,
    "vector_size": 1024
  },
  "embedding_mode": "real",
  "embedding_service": {
    "current_model": "Qwen/Qwen3-Embedding-0.6B",
    "provider": "local",
    "model_info": { ... },
    "is_mock_mode": false
  }
}
```

#### Search
```http
GET /search?q={query}&k={num_results}&collection={collection_name}
```

```http
POST /search
Content-Type: application/json

{
  "query": "string",
  "k": 10,
  "collection": "string",
  "search_type": "semantic|question|code|hybrid",
  "model_name": "string",
  "quantization": "float32|float16|int8",
  "include_content": true,
  "filters": {},
  "use_reranker": false,
  "rerank_model": "string",
  "rerank_quantization": "float32|float16|int8"
}
```

Performs vector similarity search with optional cross-encoder reranking.

**Parameters:**
- `query` (required): Search query text
- `k` (optional): Number of results to return (default: 10, max: 100)
- `collection` (optional): Collection to search in (default: from config)
- `search_type` (optional): Type of search optimization
- `model_name` (optional): Override default embedding model
- `quantization` (optional): Override default quantization
- `include_content` (optional): Include full text content in results
- `filters` (optional): Filter results by metadata
- `use_reranker` (optional): Enable cross-encoder reranking (default: false)
- `rerank_model` (optional): Override default reranker model
- `rerank_quantization` (optional): Override reranker quantization

**Response:**
```json
{
  "query": "machine learning",
  "results": [
    {
      "path": "/docs/ml_guide.pdf",
      "chunk_id": "chunk_123",
      "score": 0.95,
      "doc_id": "doc_456",
      "content": "Machine learning is...",
      "metadata": {}
    }
  ],
  "num_results": 10,
  "search_type": "semantic",
  "model_used": "Qwen/Qwen3-Embedding-0.6B/float16",
  "embedding_time_ms": 12.3,
  "search_time_ms": 45.2,
  "reranking_used": false,
  "reranker_model": null,
  "reranking_time_ms": null
}
```

#### Batch Search
```http
POST /search/batch
Content-Type: application/json

{
  "queries": ["query1", "query2", "query3"],
  "k": 10,
  "collection": "string",
  "search_type": "semantic",
  "model_name": "string",
  "quantization": "float16"
}
```

Process multiple search queries in a single request.

**Response:**
```json
{
  "responses": [
    {
      "query": "query1",
      "results": [...],
      "num_results": 10,
      "search_type": "semantic",
      "model_used": "Qwen/Qwen3-Embedding-0.6B/float16",
      "embedding_time_ms": 10.3,
      "search_time_ms": 37.8
    }
  ],
  "total_time_ms": 145.7
}
```

#### Hybrid Search
```http
GET /hybrid_search?q={query}&k={num_results}&mode={mode}&keyword_mode={keyword_mode}
```

Combines vector similarity with keyword matching for improved search results.

**Parameters:**
- `q` (required): Search query
- `k` (optional): Number of results (default: 10)
- `mode` (optional): "filter" or "rerank" (default: "filter")
- `keyword_mode` (optional): "any" or "all" (default: "any")
- `collection` (optional): Collection to search
- `score_threshold` (optional): Minimum similarity score threshold

**Response:**
```json
{
  "query": "machine learning algorithms",
  "results": [
    {
      "path": "/docs/ml/intro.pdf",
      "chunk_id": "chunk_567",
      "score": 0.88,
      "doc_id": "doc_xyz789",
      "matched_keywords": ["machine", "learning"],
      "keyword_score": 0.75,
      "combined_score": 0.815,
      "metadata": {}
    }
  ],
  "num_results": 3,
  "keywords_extracted": ["machine", "learning", "algorithms"],
  "search_mode": "filter"
}
```

#### Model Management

##### List Available Models
```http
GET /models
```

**Response:**
```json
{
  "models": [
    {
      "name": "Qwen/Qwen3-Embedding-0.6B",
      "dimensions": 1024,
      "description": "Lightweight Chinese-English embedding model"
    },
    {
      "name": "BAAI/bge-large-en-v1.5",
      "dimensions": 1024,
      "description": "High quality general purpose model"
    }
  ],
  "current_model": "Qwen/Qwen3-Embedding-0.6B"
}
```

##### Load Model
```http
POST /models/load
Content-Type: application/json

{
  "model_name": "Qwen/Qwen3-Embedding-4B",
  "quantization": "float16"
}
```

**Success Response (200):**
```json
{
  "message": "Model loaded successfully",
  "model_name": "Qwen/Qwen3-Embedding-4B",
  "quantization": "float16",
  "load_time_seconds": 12.5
}
```

##### Model Status
```http
GET /model/status
```

**Response:**
```json
{
  "embeddings": {
    "Qwen/Qwen3-Embedding-0.6B/float16": {
      "last_used": "2024-01-15T10:30:00Z",
      "device": "cuda",
      "param_count": 635000000,
      "estimated_size_gb": 1.18
    }
  },
  "rerankers": {
    "Qwen/Qwen3-Reranker-0.6B/float16": {
      "last_used": "2024-01-15T10:35:00Z",
      "device": "cuda",
      "param_count": 671000000,
      "estimated_size_gb": 1.25
    }
  },
  "total_models": 2,
  "inactivity_timeout": 300
}
```

## Errors

Standard HTTP codes: 200 (OK), 201 (created), 202 (async started), 204 (no content), 400 (bad request), 401 (unauthorized), 403 (forbidden), 404 (not found), 409 (conflict), 422 (validation), 429 (rate limit), 500/502/503 (server errors), 507 (GPU memory)

Format: `{"detail": "message", "error_code": "CODE", "status_code": 400, "context": {...}}`

### Common Error Examples

**Validation Error (422):**
```json
{
  "detail": "Validation failed",
  "error_code": "VALIDATION_ERROR",
  "status_code": 422,
  "context": {
    "chunk_size": "must be between 100 and 50000",
    "chunk_overlap": "must be less than chunk_size"
  }
}
```

**Authentication Error (401):**
```json
{
  "detail": "Could not validate credentials",
  "error_code": "AUTH_INVALID_CREDENTIALS",
  "status_code": 401
}
```

**Resource Not Found (404):**
```json
{
  "detail": "Collection not found",
  "error_code": "COLLECTION_NOT_FOUND",
  "status_code": 404,
  "context": {
    "collection_id": "550e8400-e29b-41d4-a716-446655440000"
  }
}
```

**Rate Limit Exceeded (429):**
```json
{
  "detail": "Rate limit exceeded",
  "error_code": "RATE_LIMIT_EXCEEDED",
  "status_code": 429,
  "context": {
    "limit": 30,
    "window": "1 minute",
    "retry_after": 45
  }
}
```

## Rate Limits

Auth 5/min, Search 30/min, Collections 20/min, Docs 10/min, General 100/min

Headers: `X-RateLimit-Limit`, `X-RateLimit-Remaining`, `X-RateLimit-Reset`, `X-RateLimit-Reset-After`

## Auth Flow

Register → Login (get tokens) → Access (with header) → Refresh (when expired) → Logout (revoke)

**Access token**: HS256, 30min, claims: `sub`, `exp`, `iat`
**Refresh token**: Random, 30 days, hashed in DB

## Best Practices

**Usage**: Batch ops, paginate, retry with backoff, monitor rate limits, use WebSocket for progress

**Security**: Secure token storage (not localStorage), HTTPS in prod, validate inputs, don't leak info in errors

**Performance**: Cache results, gzip, connection pooling, WebSocket for long ops

## SDK

No official SDK. Use any HTTP client:

### Python Example
```python
import httpx

class SemantikClient:
    def __init__(self, base_url: str, token: str):
        self.base_url = base_url
        self.headers = {"Authorization": f"Bearer {token}"}
        self.client = httpx.AsyncClient()
    
    async def search(self, collection_ids: list[str], query: str):
        response = await self.client.post(
            f"{self.base_url}/api/v2/search",
            headers=self.headers,
            json={
                "collection_uuids": collection_ids,
                "query": query,
                "k": 20,
                "use_reranker": True
            }
        )
        response.raise_for_status()
        return response.json()
```

### JavaScript Example
```javascript
class SemantikClient {
    constructor(baseUrl, token) {
        this.baseUrl = baseUrl;
        this.headers = {
            'Authorization': `Bearer ${token}`,
            'Content-Type': 'application/json'
        };
    }
    
    async search(collectionIds, query) {
        const response = await fetch(`${this.baseUrl}/api/v2/search`, {
            method: 'POST',
            headers: this.headers,
            body: JSON.stringify({
                collection_uuids: collectionIds,
                query: query,
                k: 20,
                use_reranker: true
            })
        });
        
        if (!response.ok) {
            throw new Error(`API error: ${response.status}`);
        }
        
        return response.json();
    }
}
```

## OpenAPI Docs

Interactive docs:
- WebUI: `http://localhost:8080/docs`
- Search: `http://localhost:8000/docs`

Specs:
- WebUI: `http://localhost:8080/openapi.json`
- Search: `http://localhost:8000/openapi.json`<|MERGE_RESOLUTION|>--- conflicted
+++ resolved
@@ -368,7 +368,6 @@
 - Set `CONNECTOR_SECRETS_KEY` in your environment (see `.env.docker.example` and `docs/CONFIGURATION.md`).
 - After the source exists, update secrets via `PATCH /api/v2/collections/{collection_id}/sources/{source_id}` and then trigger a run via `POST /api/v2/collections/{collection_id}/sources/{source_id}/run`.
 
-<<<<<<< HEAD
 ##### Manage Sources (recommended for scheduling + secrets)
 
 List sources (to get `source_id` for updates/runs):
@@ -406,9 +405,6 @@
 POST /api/v2/collections/{collection_id}/sources/{source_id}/resume
 Authorization: Bearer {token}
 ```
-
-=======
->>>>>>> 7baaaba4
 ##### Remove Source from Collection
 **Preferred:** delete by `source_id` (removes documents/vectors, then deletes the source record):
 ```http

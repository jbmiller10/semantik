--- conflicted
+++ resolved
@@ -648,7 +648,6 @@
       expect(result.current.strategyConfig).toEqual(initialState.strategyConfig)
     })
 
-<<<<<<< HEAD
     it('handles API errors in loadPreview', async () => {
       const { result } = renderHook(() => useChunkingStore())
       
@@ -805,8 +804,7 @@
       consoleError.mockRestore()
     })
 
-=======
->>>>>>> 89a4958e
+
     it('maintains preset list consistency', async () => {
       // Get fresh instance of the store  
       const { result } = renderHook(() => useChunkingStore())

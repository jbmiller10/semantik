You should **NEVER** mention Claude or Anthropic in your PR or Commit messages.


# CLAUDE.md

This file provides guidance to Claude Code (claude.ai/code) when working with code in this repository.

## Project Overview

**Semantik** is a self-hosted semantic search engine (pre-release) that transforms file servers into powerful, private knowledge bases using AI-powered document search. It uses vector embeddings and transformer models to enable semantic search across documents.

## Essential Commands

**Note**: Docker is the main way to run the application. For local development commands, use `poetry run` to ensure the correct environment is used.

### Quick Start & Development

```bash
# Interactive setup wizard (recommended for first-time setup)
make wizard

# Start full development environment
make dev                          # Runs backend + frontend dev servers
./scripts/dev.sh                  # Alternative: manual dev server startup

# Docker operations (PRIMARY METHOD)
make docker-up                    # Start all services
make docker-down                  # Stop all services
make docker-logs                  # View container logs
make docker-ps                    # Show container status
make docker-build-fresh           # Rebuild without cache
make docker-restart               # Restart all services

# Direct backend development (use with poetry)
make run                          # Run webui with uvicorn directly
poetry run python -m uvicorn packages.webui.main:app --reload  # Alternative
```

### Code Quality & Testing

```bash
# Python code quality
make format                       # Format with black & isort (alias: make fix)
make lint                         # Lint with ruff
make type-check                   # Type check with mypy
make test                         # Run all tests
make test-ci                      # Tests excluding E2E
make test-e2e                     # Run only E2E tests (requires running services)
make test-coverage                # Generate coverage report
make check                        # Run all checks (lint, type-check, test)
make clean                        # Clean up generated files (__pycache__, .coverage, etc.)

# Frontend
make frontend-test                # Run React tests
cd apps/webui-react && npm test   # Alternative

# Specific test types
poetry run pytest tests/unit                 # Unit tests only
poetry run pytest tests/integration          # Integration tests
poetry run pytest tests/e2e                  # E2E tests (requires services running)
poetry run pytest -m "not e2e"              # All tests except E2E
<<<<<<< HEAD
poetry run pytest tests/unit/test_file.py::test_function  # Run specific test
=======
>>>>>>> 12b107f7
```

### Building & Installation

```bash
# Backend setup
make install                      # Install production dependencies
make dev-install                  # Install development dependencies
poetry install                    # Direct Poetry install

# Frontend setup
make frontend-install             # Install frontend dependencies
make frontend-build               # Production build
make frontend-dev                 # Development server

# Build entire project
make build                        # Build frontend for production

# Database migrations (run with poetry)
poetry run alembic upgrade head   # Apply migrations
poetry run alembic revision --autogenerate -m "description"  # Create new migration
```

### Docker Container Management

```bash
# View logs for specific services
make docker-logs-webui            # WebUI service logs
make docker-logs-vecpipe          # Vector pipeline logs
make docker-logs-qdrant           # Qdrant database logs

# Shell access to containers
make docker-shell-webui           # Bash shell in webui container
make docker-shell-vecpipe         # Bash shell in vecpipe container
```

### Utility Scripts

```bash
# Document management
./scripts/build_manifest.sh       # Find eligible documents and create file list

# Model operations
./scripts/download-models.sh      # Pre-download models
poetry run python scripts/benchmark_qwen3.py  # Benchmark Qwen3 model performance

# Maintenance scripts (run with poetry)
poetry run python scripts/debug_memory_usage.py      # Debug memory usage
poetry run python scripts/backfill_doc_ids.py        # Backfill document IDs
poetry run python scripts/backup_before_migration.py # Backup before migrations
poetry run python scripts/cleanup_temp_images.py     # Clean up temporary images
./scripts/fix-permissions.sh      # Fix file permissions for Docker volumes
```

## High-Level Architecture

### Core Components

1. **Vector Pipeline** (`packages/vecpipe/`)
   - Document extraction and chunking
   - Embedding generation using transformer models
   - Vector storage in Qdrant database
   - Search API with semantic/hybrid search

2. **Web Application** (`packages/webui/`)
   - FastAPI backend with JWT authentication
   - Job queue system using Celery + Redis
   - Collection management and search API proxy
   - User management and API key generation

3. **Frontend** (`apps/webui-react/`)
   - React 19 with TypeScript
   - TailwindCSS for styling
   - Zustand for state management
   - React Query for data fetching

4. **Shared Components** (`packages/shared/`)
   - Database models (SQLAlchemy)
   - Embedding service manager
   - Model management utilities
   - Common configuration

### Service Architecture

```
┌─────────────┐     ┌──────────────┐     ┌──────────────┐
│   Frontend  │────▶│   WebUI API  │────▶│  Search API  │
│  (React)    │     │  (FastAPI)   │     │  (FastAPI)   │
└─────────────┘     └──────────────┘     └──────────────┘
                            │                      │
                            ▼                      ▼
                    ┌──────────────┐      ┌──────────────┐
                    │    Redis     │      │   Qdrant     │
                    │   (Queue)    │      │  (Vectors)   │
                    └──────────────┘      └──────────────┘
                            │
                            ▼
                    ┌──────────────┐
                    │   Workers    │
                    │  (Celery)    │
                    └──────────────┘
```

### Key API Endpoints

**Search API (port 8000)**
- `GET/POST /search` - Semantic search
- `GET /hybrid_search` - Combined vector/keyword search
- `POST /search/batch` - Batch search operations

**WebUI API (port 8080)**
- `/api/auth/*` - Authentication (login, register, refresh)
- `/api/collections/*` - Collection CRUD operations
- `/api/jobs/*` - Job queue management
- `/api/search/*` - Search proxy to Search API
- `/api/admin/*` - Admin operations (requires superuser)

### Model & Embedding System

- Default model: `Qwen/Qwen3-Embedding-0.6B` (small, efficient)
- Auto-downloads models from HuggingFace on first use
- Supports GPU acceleration (CUDA) with automatic detection
- Models stored in `/models` volume (persisted)
- Automatic model unloading after 5 minutes of inactivity

## Key Configuration

### Environment Variables

Create `.env` file:

```bash
# Core settings
QDRANT_HOST=localhost
QDRANT_PORT=6333
DEFAULT_COLLECTION=work_docs

# Model configuration
DEFAULT_EMBEDDING_MODEL=Qwen/Qwen3-Embedding-0.6B
DEFAULT_QUANTIZATION=float16
MODEL_UNLOAD_AFTER_SECONDS=300

# Authentication (generate with: openssl rand -hex 32)
JWT_SECRET_KEY=your-secret-key-here
DISABLE_AUTH=false  # Set true for development

# Redis configuration
REDIS_URL=redis://localhost:6379/0

# Port configuration (defaults)
WEBUI_PORT=8080    # WebUI API
SEARCH_PORT=8000   # Search/VecPipe API
QDRANT_PORT=6333   # Qdrant database
REDIS_PORT=6379    # Redis queue
```

### Docker Compose Profiles

```bash
# Standard deployment (auto-detects GPU/CPU)
docker compose up -d

# Production deployment
docker compose -f docker-compose.yml -f docker-compose.prod.yml up -d

# Force CUDA GPU support
docker compose -f docker-compose.yml -f docker-compose.cuda.yml up -d

# CPU-only deployment
docker compose -f docker-compose.yml -f docker-compose.cpu.yml up -d
```

## Development Workflows

### Adding New Features

1. **Backend Feature**:
   - Add models to `packages/shared/database/models/`
   - Create service in `packages/webui/services/`
   - Add API endpoint in `packages/webui/api/`
   - Create Alembic migration: `alembic revision --autogenerate`
   - Add tests in `tests/`

2. **Frontend Feature**:
   - Components in `apps/webui-react/src/components/`
   - API clients in `apps/webui-react/src/lib/api/`
   - State management in `apps/webui-react/src/stores/`
   - Add tests alongside components

### Database Operations

```bash
# Apply migrations (run with poetry)
poetry run alembic upgrade head

# Create new migration
poetry run alembic revision --autogenerate -m "Add user preferences"

# Rollback migration
poetry run alembic downgrade -1

# View migration history
poetry run alembic history
```

### Testing Strategies

1. **Unit Tests**: Test individual functions/classes in isolation
2. **Integration Tests**: Test service interactions with real databases
3. **E2E Tests**: Test full workflows including API calls
4. **Frontend Tests**: Component tests with React Testing Library

Always run `make check` before committing to ensure code quality.

## Common Issues & Solutions

1. **Model Download Failures**: Check internet connection and HuggingFace availability
2. **GPU Not Detected**: Ensure NVIDIA drivers and CUDA toolkit are installed
3. **Port Conflicts**: Default ports are 8000 (search), 8080 (webui), 6333 (qdrant)
4. **Migration Errors**: Ensure database is running before applying migrations
5. **Redis Connection**: Check Redis is running on port 6379

## Security Considerations

- JWT tokens expire after 30 minutes (configurable)
- Passwords hashed with bcrypt
- CORS configured for frontend development
- API key authentication for programmatic access
- Superuser required for admin operations

## Tools/MCP
- context7 for looking up documentation
- puppeteer for viewing webui in browser

## Additional Notes
- No Cursor rules (.cursorrules) or GitHub Copilot instructions (.github/copilot-instructions.md) are present in this repository
- All local Python commands should be run with `poetry run` to ensure the correct environment
- Docker is the recommended and primary method for running the application<|MERGE_RESOLUTION|>--- conflicted
+++ resolved
@@ -59,11 +59,8 @@
 poetry run pytest tests/integration          # Integration tests
 poetry run pytest tests/e2e                  # E2E tests (requires services running)
 poetry run pytest -m "not e2e"              # All tests except E2E
-<<<<<<< HEAD
 poetry run pytest tests/unit/test_file.py::test_function  # Run specific test
-=======
->>>>>>> 12b107f7
-```
+
 
 ### Building & Installation
 

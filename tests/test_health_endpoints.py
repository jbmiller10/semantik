"""Tests for health check endpoints"""

from unittest.mock import Mock, patch

import httpx
import pytest
from fastapi.testclient import TestClient


@pytest.fixture()
def mock_embedding_service():
    """Create a mock embedding service"""
    service = Mock()
    service.is_initialized = True
    service.get_model_info.return_value = {"model_name": "test-model", "dimension": 384, "device": "cpu"}

    # Create an async version of embed_single
    async def async_embed_single(_text):
        return [0.1] * 384

    service.embed_single = async_embed_single

    return service


class TestWebuiHealthEndpoints:
    """Test health endpoints in webui"""

    def test_basic_health_check(self, test_client):
        """Test basic health check endpoint"""
        response = test_client.get("/api/health/")
        assert response.status_code == 200
        assert response.json() == {"status": "healthy"}

    def test_search_api_health_healthy(self, test_client):
        """Test search API health when service is healthy"""
<<<<<<< HEAD

        class MockResponse:
            status_code = 200

            def json(self):
                return {"status": "healthy"}

        async def mock_get(*_args, **_kwargs):
            return MockResponse()

=======
        
        class MockResponse:
            status_code = 200
            
            def json(self):
                return {"status": "healthy"}
        
        async def mock_get(*args, **kwargs):
            return MockResponse()
        
>>>>>>> 682e218a
        with patch("httpx.AsyncClient.get", side_effect=mock_get):
            response = test_client.get("/api/health/search-api")
            assert response.status_code == 200
            data = response.json()
            assert data["status"] == "healthy"
            assert data["message"] == "Search API is ready"
            assert "api_response" in data

    def test_search_api_health_unhealthy(self, test_client):
        """Test search API health when service is unhealthy"""
<<<<<<< HEAD

        class MockResponse:
            status_code = 503
            text = "Service unavailable"

        async def mock_get(*_args, **_kwargs):
            return MockResponse()

=======
        
        class MockResponse:
            status_code = 503
            text = "Service unavailable"
        
        async def mock_get(*args, **kwargs):
            return MockResponse()
        
>>>>>>> 682e218a
        with patch("httpx.AsyncClient.get", side_effect=mock_get):
            response = test_client.get("/api/health/search-api")
            assert response.status_code == 200
            data = response.json()
            assert data["status"] == "unhealthy"
            assert "Search API returned status 503" in data["message"]
            assert data["details"] == "Service unavailable"

    def test_search_api_health_connection_error(self, test_client):
        """Test search API health when connection fails"""
<<<<<<< HEAD

        async def mock_get(*_args, **_kwargs):
            raise Exception("Connection failed")

=======
        
        async def mock_get(*args, **kwargs):
            raise Exception("Connection failed")
        
>>>>>>> 682e218a
        with patch("httpx.AsyncClient.get", side_effect=mock_get):
            response = test_client.get("/api/health/search-api")
            assert response.status_code == 200
            data = response.json()
            assert data["status"] == "unhealthy"
            assert "error" in data
            assert "Failed to access Search API" in data["error"]
            assert "Connection failed" in data["details"]

    def test_readiness_check_ready(self, test_client):
        """Test readiness check when all services are ready"""

        # Mock Redis connection
        mock_redis = Mock()

        async def async_ping():
            return True

        mock_redis.ping = async_ping
        
        # Mock Search API response
        class MockResponse:
            status_code = 200
            
        async def mock_get(*args, **kwargs):
            return MockResponse()

        # Mock Search API response
        class MockResponse:
            status_code = 200

        async def mock_get(*_args, **_kwargs):
            return MockResponse()

        with (
            patch("packages.webui.api.health.ws_manager.redis", mock_redis),
            patch("httpx.AsyncClient.get", side_effect=mock_get),
        ):
            response = test_client.get("/api/health/readyz")
            assert response.status_code == 200
            data = response.json()
            assert data["ready"] is True

    def test_readiness_check_not_ready(self, test_client):
        """Test readiness check when search API is not ready"""

        # Mock Redis connection - make it healthy so we can test search API failure
        mock_redis = Mock()

        async def async_ping():
            return True

        mock_redis.ping = async_ping
        
        # Mock Search API to return unhealthy
        class MockResponse:
            status_code = 503
            
        async def mock_get(*args, **kwargs):
            return MockResponse()

        # Mock Search API to return unhealthy
        class MockResponse:
            status_code = 503

        async def mock_get(*_args, **_kwargs):
            return MockResponse()

        with (
            patch("packages.webui.api.health.ws_manager.redis", mock_redis),
            patch("httpx.AsyncClient.get", side_effect=mock_get),
        ):
            response = test_client.get("/api/health/readyz")
            assert response.status_code == 503  # Should be 503 when not ready
            data = response.json()
            assert data["ready"] is False


class TestVecpipeHealthEndpoints:
    """Test health endpoints in vecpipe"""

    @pytest.fixture()
    def vecpipe_app(self):
        """Create vecpipe app for testing"""
        from packages.vecpipe.search_api import app

        return TestClient(app)

    def test_vecpipe_health_all_healthy(self, vecpipe_app):
        """Test vecpipe health when all components are healthy"""
        mock_qdrant = Mock()

        # Create async mock for qdrant_client.get
        async def mock_get(_path):
            mock_response = Mock()
            mock_response.status_code = 200
            mock_response.json.return_value = {"result": {"collections": [{"name": "col1"}, {"name": "col2"}]}}
            return mock_response

        mock_qdrant.get = mock_get

        mock_embedding = Mock()
        mock_embedding.is_initialized = True
        mock_embedding.get_model_info.return_value = {"model_name": "test-model", "dimension": 384}

        with (
            patch("packages.vecpipe.search_api.qdrant_client", mock_qdrant),
            patch("packages.vecpipe.search_api.embedding_service", mock_embedding),
        ):
            response = vecpipe_app.get("/health")
            assert response.status_code == 200
            data = response.json()
            assert data["status"] == "healthy"
            assert data["components"]["qdrant"]["status"] == "healthy"
            assert data["components"]["embedding"]["status"] == "healthy"

    def test_vecpipe_health_qdrant_unhealthy(self, vecpipe_app):
        """Test vecpipe health when Qdrant is unhealthy"""
        with patch("packages.vecpipe.search_api.qdrant_client", None):
            response = vecpipe_app.get("/health")
            assert response.status_code == 503
            data = response.json()["detail"]
            assert data["status"] == "unhealthy"
            assert data["components"]["qdrant"]["status"] == "unhealthy"

    def test_vecpipe_health_embedding_degraded(self, vecpipe_app):
        """Test vecpipe health when embedding service is degraded"""
        mock_qdrant = Mock()

        # Create async mock for qdrant_client.get
        async def mock_get(_path):
            mock_response = Mock()
            mock_response.status_code = 200
            mock_response.json.return_value = {"result": {"collections": []}}
            return mock_response

        mock_qdrant.get = mock_get

        mock_embedding = Mock()
        mock_embedding.is_initialized = False

        with (
            patch("packages.vecpipe.search_api.qdrant_client", mock_qdrant),
            patch("packages.vecpipe.search_api.embedding_service", mock_embedding),
        ):
            response = vecpipe_app.get("/health")
            assert response.status_code == 200
            data = response.json()
            assert data["status"] == "degraded"
            assert data["components"]["qdrant"]["status"] == "healthy"
            assert data["components"]["embedding"]["status"] == "unhealthy"<|MERGE_RESOLUTION|>--- conflicted
+++ resolved
@@ -34,7 +34,6 @@
 
     def test_search_api_health_healthy(self, test_client):
         """Test search API health when service is healthy"""
-<<<<<<< HEAD
 
         class MockResponse:
             status_code = 200
@@ -45,18 +44,6 @@
         async def mock_get(*_args, **_kwargs):
             return MockResponse()
 
-=======
-        
-        class MockResponse:
-            status_code = 200
-            
-            def json(self):
-                return {"status": "healthy"}
-        
-        async def mock_get(*args, **kwargs):
-            return MockResponse()
-        
->>>>>>> 682e218a
         with patch("httpx.AsyncClient.get", side_effect=mock_get):
             response = test_client.get("/api/health/search-api")
             assert response.status_code == 200
@@ -67,7 +54,6 @@
 
     def test_search_api_health_unhealthy(self, test_client):
         """Test search API health when service is unhealthy"""
-<<<<<<< HEAD
 
         class MockResponse:
             status_code = 503
@@ -76,16 +62,6 @@
         async def mock_get(*_args, **_kwargs):
             return MockResponse()
 
-=======
-        
-        class MockResponse:
-            status_code = 503
-            text = "Service unavailable"
-        
-        async def mock_get(*args, **kwargs):
-            return MockResponse()
-        
->>>>>>> 682e218a
         with patch("httpx.AsyncClient.get", side_effect=mock_get):
             response = test_client.get("/api/health/search-api")
             assert response.status_code == 200
@@ -96,17 +72,10 @@
 
     def test_search_api_health_connection_error(self, test_client):
         """Test search API health when connection fails"""
-<<<<<<< HEAD
 
         async def mock_get(*_args, **_kwargs):
             raise Exception("Connection failed")
 
-=======
-        
-        async def mock_get(*args, **kwargs):
-            raise Exception("Connection failed")
-        
->>>>>>> 682e218a
         with patch("httpx.AsyncClient.get", side_effect=mock_get):
             response = test_client.get("/api/health/search-api")
             assert response.status_code == 200

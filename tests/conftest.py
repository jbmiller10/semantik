"""Shared test configuration and fixtures."""

import contextlib
import os
import sys
import warnings
from collections.abc import Generator
from datetime import UTC, datetime
from pathlib import Path
from typing import Any
from unittest.mock import AsyncMock, MagicMock, patch
from urllib.parse import quote, urlparse
from uuid import uuid4

# Set test environment BEFORE any app imports
os.environ["TESTING"] = "true"
os.environ["ENV"] = "test"
os.environ["DISABLE_RATE_LIMITING"] = "true"
os.environ["REDIS_URL"] = "redis://localhost:6379"
os.environ.setdefault("PROMETHEUS_DISABLE_SERVER", "true")

import importlib  # noqa: E402

import asyncpg  # noqa: E402
import fakeredis  # noqa: E402
import fakeredis.aioredis  # noqa: E402
import pytest  # noqa: E402
import pytest_asyncio  # noqa: E402
import redis.asyncio as redis  # noqa: E402
from dotenv import dotenv_values, load_dotenv  # noqa: E402
from fastapi import WebSocket  # noqa: E402
from fastapi.testclient import TestClient  # noqa: E402
from httpx import AsyncClient  # noqa: E402
from sqlalchemy import text  # noqa: E402
from sqlalchemy.ext.asyncio import AsyncSession, async_sessionmaker, create_async_engine  # noqa: E402

celery_module = importlib.import_module("packages.webui.celery_app")  # noqa: E402
from packages.shared.database import get_db  # noqa: E402
from packages.shared.database.factory import (  # noqa: E402
    create_auth_repository,
    create_collection_repository,
    create_user_repository,
)
from packages.shared.database.models import (  # noqa: E402
    Base,
    Collection,
    CollectionStatus,
    Document,
    DocumentStatus,
    Operation,
    OperationStatus,
    OperationType,
    User,
)
from packages.webui.auth import create_access_token, get_current_user  # noqa: E402
from packages.webui.main import app  # noqa: E402
from packages.webui.utils.qdrant_manager import qdrant_manager  # noqa: E402
from packages.webui.websocket_manager import RedisStreamWebSocketManager  # noqa: E402

# Add parent directory to path for imports
sys.path.insert(0, str(Path(__file__).parent.parent))

# Load test environment with fallback and sane defaults
project_root = Path(__file__).parent.parent
env_file_loaded: Path | None = None

test_env = project_root / ".env.test"
default_env = project_root / ".env"

if test_env.exists():
    load_dotenv(test_env, override=True)
    env_file_loaded = test_env
elif default_env.exists():
    candidate_values = dotenv_values(default_env)
    host = (candidate_values.get("POSTGRES_HOST") or "").strip()
    database_url = (candidate_values.get("DATABASE_URL") or "").strip()

    is_local_host = not host or host in {"localhost", "127.0.0.1"} or host.startswith("127.")
    is_local_url = not database_url or "localhost" in database_url or "127." in database_url

    if is_local_host and is_local_url:
        load_dotenv(default_env, override=True)
        env_file_loaded = default_env
    else:
        warnings.warn(
            "Skipping .env for tests because POSTGRES_HOST/DATABASE_URL are not local.",
            stacklevel=1,
        )

# Ensure Postgres defaults are present whenever env files omit them
os.environ.setdefault("POSTGRES_HOST", "localhost")
os.environ.setdefault("POSTGRES_PORT", "5432")

if "POSTGRES_USER" not in os.environ:
    default_user = "semantik" if env_file_loaded else "postgres"
    os.environ["POSTGRES_USER"] = default_user

if "POSTGRES_DB" not in os.environ:
    default_db = "semantik_test" if env_file_loaded else "postgres"
    os.environ["POSTGRES_DB"] = default_db

if env_file_loaded and env_file_loaded.name == ".env":
    # Ensure tests never inherit production/staging DATABASE_URL values.
    os.environ.pop("DATABASE_URL", None)

    postgres_user = os.environ.get("POSTGRES_USER", "semantik")
    postgres_password = os.environ.get("POSTGRES_PASSWORD")
    # Force test database to avoid mutating non-test schemas.
    postgres_db = "semantik_test"
    os.environ["POSTGRES_DB"] = postgres_db
    postgres_host = os.environ.get("POSTGRES_HOST", "localhost")
    postgres_port = os.environ.get("POSTGRES_PORT", "5432")

    encoded_user = quote(postgres_user, safe="")
    encoded_db = quote(postgres_db, safe="")

    if postgres_password:
        encoded_password = quote(postgres_password, safe="")
        database_url = f"postgresql://{encoded_user}:{encoded_password}@{postgres_host}:{postgres_port}/{encoded_db}"
    else:
        database_url = f"postgresql://{encoded_user}@{postgres_host}:{postgres_port}/{encoded_db}"

    os.environ["DATABASE_URL"] = database_url

# Set required environment variables for tests
os.environ.setdefault("QDRANT_HOST", "localhost")
os.environ.setdefault("QDRANT_PORT", "6333")
os.environ.setdefault("JWT_SECRET_KEY", "test-secret-key-for-testing-only")
os.environ.setdefault("DEFAULT_COLLECTION", "test_collection")
os.environ.setdefault("USE_MOCK_EMBEDDINGS", "true")
os.environ.setdefault("DISABLE_AUTH", "true")
os.environ.setdefault("DISABLE_RATE_LIMITING", "true")


async def _ensure_chunk_partition_triggers(conn) -> None:
    """Ensure the test database can compute partition keys like production.

    Tests provide partition_key explicitly, so keep the helper functions but
    drop the trigger that would otherwise overwrite or reject manual values.
    """

    try:
        await conn.execute(
            text(
                """
            CREATE OR REPLACE FUNCTION compute_partition_key()
            RETURNS trigger AS $$
            BEGIN
                IF NEW.collection_id IS NULL THEN
                    RAISE EXCEPTION 'collection_id cannot be null for chunks';
                END IF;

                IF NEW.partition_key IS NULL THEN
                    NEW.partition_key := abs(hashtext(NEW.collection_id::text)) % 100;
                END IF;
                RETURN NEW;
            END;
            $$ LANGUAGE plpgsql;
        """
            )
        )

        await conn.execute(
            text(
                """
            DROP TRIGGER IF EXISTS set_partition_key ON chunks;
        """
            )
        )
    except Exception as exc:
        warnings.warn(f"Unable to ensure chunk partition trigger: {exc}", stacklevel=1)


@pytest.fixture(autouse=True)
def stub_celery_send_task(monkeypatch):
    """Ensure Celery does not require a live broker during tests."""

    send_task_mock = MagicMock(name="celery_send_task_stub")
    send_task_mock.return_value = MagicMock(name="celery_async_result_stub")

    monkeypatch.setattr(celery_module.celery_app, "send_task", send_task_mock, raising=False)

    # Expose the stub to tests that may want to inspect dispatch calls.
    return send_task_mock


@pytest.fixture()
def use_fakeredis():
    """Opt-in fixture to use fakeredis for a specific test."""
    fake_sync_redis = fakeredis.FakeRedis(decode_responses=True)
    fake_async_redis = fakeredis.aioredis.FakeRedis(decode_responses=True)

    # Import the sync redis module for proper patching
    import redis as sync_redis  # Import the sync redis module

    with (
        # Patch sync redis
        patch("redis.from_url", return_value=fake_sync_redis),
        patch("redis.ConnectionPool.from_url", return_value=fake_sync_redis.connection_pool),
        # Patch async redis
        patch("redis.asyncio.from_url", return_value=fake_async_redis),
        patch("redis.asyncio.ConnectionPool.from_url", return_value=fake_async_redis.connection_pool),
        # Also patch the WebSocket manager's Redis imports
        patch("packages.webui.websocket.scalable_manager.redis.from_url", return_value=fake_async_redis),
        patch("packages.webui.websocket_manager.redis.from_url", return_value=fake_async_redis),
        patch("packages.webui.websocket_manager.aioredis.from_url", return_value=fake_async_redis),
        # Patch service manager imports
        patch("packages.webui.services.redis_manager.aioredis.from_url", return_value=fake_async_redis),
        patch("packages.webui.services.redis_manager.redis.from_url", return_value=fake_sync_redis),
    ):
        # Also need to handle Redis() constructor with connection pool
        original_sync_redis_init = sync_redis.Redis.__init__
        original_async_redis_init = redis.Redis.__init__  # redis is already redis.asyncio

        def fake_redis_init(self, *args, connection_pool=None, **kwargs):
            if connection_pool == fake_sync_redis.connection_pool:
                # Initialize with fakeredis
                fake_sync_redis.__init__(*args, **kwargs)
                self.__dict__.update(fake_sync_redis.__dict__)
            else:
                original_sync_redis_init(self, *args, connection_pool=connection_pool, **kwargs)

        def fake_async_redis_init(self, *args, connection_pool=None, **kwargs):
            if connection_pool == fake_async_redis.connection_pool:
                # Initialize with fakeredis
                fake_async_redis.__init__(*args, **kwargs)
                self.__dict__.update(fake_async_redis.__dict__)
            else:
                original_async_redis_init(self, *args, connection_pool=connection_pool, **kwargs)

        sync_redis.Redis.__init__ = fake_redis_init
        redis.Redis.__init__ = fake_async_redis_init  # redis is already redis.asyncio

        try:
            yield fake_sync_redis, fake_async_redis
        finally:
            sync_redis.Redis.__init__ = original_sync_redis_init
            redis.Redis.__init__ = original_async_redis_init


@pytest.fixture()
def fake_redis_client():
    """Provide a fake Redis client for tests that need direct access."""
    return fakeredis.aioredis.FakeRedis(decode_responses=True)


@pytest.fixture()
def real_redis_client():
    """Provide real Redis client for integration tests.

    Only use this for tests that MUST have real Redis behavior.
    """
    import redis.asyncio as aioredis

    return aioredis.from_url(os.getenv("REDIS_URL", "redis://localhost:6379"), decode_responses=True)


@pytest.fixture()
def test_client(test_user) -> None:
    """Create a test client for the FastAPI app with auth mocked."""

    # Mock the lifespan events to prevent real connections
    with (
        patch("packages.webui.main.pg_connection_manager") as mock_pg,
        patch("packages.webui.main.ws_manager") as mock_ws,
    ):
        # Mock the async methods
        mock_pg.initialize = AsyncMock()
        mock_ws.startup = AsyncMock()
        mock_ws.shutdown = AsyncMock()

        # Override dependencies
        async def override_get_current_user() -> None:
            return test_user

        async def override_get_db() -> Generator[Any, None, None]:
            # Return a mock database session
            mock_db = AsyncMock()
            # Mock common async methods
            mock_db.execute = AsyncMock()
            mock_db.scalar = AsyncMock()
            mock_db.scalars = AsyncMock()
            mock_db.commit = AsyncMock()
            mock_db.rollback = AsyncMock()
            mock_db.flush = AsyncMock()
            mock_db.refresh = AsyncMock()
            mock_db.add = MagicMock()
            mock_db.delete = MagicMock()
            yield mock_db

        app.dependency_overrides[get_current_user] = override_get_current_user
        app.dependency_overrides[get_db] = override_get_db

        client = TestClient(app)

        # Ensure we clean up after the test
        yield client

        app.dependency_overrides.clear()


@pytest.fixture()
def unauthenticated_test_client() -> None:
    """Create a test client without authentication override."""

    # Clear any existing overrides
    app.dependency_overrides.clear()

    return TestClient(app)


@pytest.fixture()
def test_client_with_mocks(
    test_user,
    mock_collection_repository,
    mock_user_repository,
    mock_auth_repository,
) -> None:
    """Create a test client with mocked repositories and auth."""

    # Override the authentication dependency
    async def override_get_current_user() -> None:
        return test_user

    # Override repository dependencies
    app.dependency_overrides[get_current_user] = override_get_current_user
    app.dependency_overrides[create_collection_repository] = lambda: mock_collection_repository
    app.dependency_overrides[create_user_repository] = lambda: mock_user_repository
    app.dependency_overrides[create_auth_repository] = lambda: mock_auth_repository

    client = TestClient(app)

    # Ensure we clean up after the test
    yield client

    app.dependency_overrides.clear()


@pytest.fixture()
def mock_qdrant_client() -> None:
    """Mock Qdrant client for testing."""
    mock = MagicMock()
    mock.get_collections.return_value = MagicMock(collections=[])
    mock.search.return_value = []
    return mock


@pytest.fixture()
def test_user() -> None:
    """Test user data."""

    return {
        "id": 1,
        "username": "testuser",
        "email": "test@example.com",
        "full_name": "Test User",
        "disabled": False,
        "created_at": datetime.now(UTC).isoformat(),
    }


@pytest.fixture()
def auth_headers(test_user) -> None:
    """Create authorization headers with a test JWT token."""

    token = create_access_token(data={"sub": test_user["username"]})
    return {"Authorization": f"Bearer {token}"}


@pytest.fixture()
def test_user_headers(auth_headers) -> None:
    """Alias for auth_headers to match test expectations."""
    return auth_headers


@pytest_asyncio.fixture
async def async_client(test_user) -> None:
    """Create an async test client for the FastAPI app with auth mocked."""

    # Override the authentication dependency
    async def override_get_current_user() -> None:
        return test_user

    app.dependency_overrides[get_current_user] = override_get_current_user

    async with AsyncClient(app=app, base_url="http://test") as client:
        yield client

    app.dependency_overrides.clear()


@pytest.fixture()
def temp_test_file(tmp_path) -> None:
    """Create a temporary test file."""
    test_file = tmp_path / "test_document.txt"
    test_file.write_text("This is a test document.")
    return test_file


@pytest.fixture()
def mock_embedding_service() -> None:
    """Mock embedding service."""
    mock = MagicMock()
    mock.embed_texts.return_value = [[0.1] * 384]  # Mock embedding vector
    mock.embed_documents.return_value = [[0.1] * 384]
    return mock


@pytest.fixture(autouse=True)
def _reset_singletons() -> None:
    """Reset any singleton instances between tests."""
    # Clear Prometheus metrics registry to avoid duplicate metric registration
    from prometheus_client import REGISTRY

    from packages.shared.metrics.prometheus import registry

    # Clear all collectors from the custom registry
    collectors_to_remove = list(registry._collector_to_names.keys())
    for collector in collectors_to_remove:
        with contextlib.suppress(Exception):
            registry.unregister(collector)

    # Also clear the default registry if needed
    collectors_to_remove = list(REGISTRY._collector_to_names.keys())
    for collector in collectors_to_remove:
        with contextlib.suppress(Exception):
            REGISTRY.unregister(collector)


def create_async_mock(return_value=None) -> None:
    """Helper to create an async mock that returns a value."""

    async def async_mock(*_args, **_kwargs) -> None:
        return return_value

    return MagicMock(side_effect=async_mock)


@pytest.fixture()
def mock_collection_repository() -> None:
    """Create a mock CollectionRepository for testing."""
    mock = MagicMock()
    mock.list_collections = create_async_mock([])
    mock.get_collection_details = create_async_mock()
    mock.get_collection_files = create_async_mock({})
    mock.rename_collection = create_async_mock(True)
    mock.delete_collection = create_async_mock({})
    mock.get_collection_metadata = create_async_mock()
    return mock


@pytest.fixture()
def mock_user_repository() -> None:
    """Create a mock UserRepository for testing."""
    mock = MagicMock()
    mock.create_user = create_async_mock()
    mock.get_user = create_async_mock()
    mock.get_user_by_username = create_async_mock()
    mock.update_user = create_async_mock()
    mock.delete_user = create_async_mock(False)
    return mock


@pytest.fixture()
def mock_auth_repository() -> None:
    """Create a mock AuthRepository for testing."""
    mock = MagicMock()
    mock.save_refresh_token = create_async_mock()
    mock.verify_refresh_token = create_async_mock()
    mock.revoke_refresh_token = create_async_mock()
    mock.update_user_last_login = create_async_mock()
    return mock


@pytest.fixture()
def mock_redis_client() -> None:
    """Create a mock Redis client for testing WebSocket functionality."""

    class MockRedisStreams:
        def __init__(self) -> None:
            self.streams = {}
            self.consumer_groups = {}
            self.message_counter = 0

    mock_streams = MockRedisStreams()

    async def mock_xadd(stream_key, data, maxlen=None) -> None:
        if stream_key not in mock_streams.streams:
            mock_streams.streams[stream_key] = []

        # Generate message ID
        mock_streams.message_counter += 1
        msg_id = f"{mock_streams.message_counter}-0"
        mock_streams.streams[stream_key].append((msg_id, data))

        # Trim to maxlen if specified
        if maxlen and len(mock_streams.streams[stream_key]) > maxlen:
            mock_streams.streams[stream_key] = mock_streams.streams[stream_key][-maxlen:]

        return msg_id

    async def mock_xrange(stream_key, min="-", max="+", count=None) -> None:  # noqa: ARG001
        if stream_key not in mock_streams.streams:
            return []

        messages = mock_streams.streams[stream_key]
        if count:
            messages = messages[-count:]

        return messages

    async def mock_xgroup_create(stream_key, group_name, id="0") -> None:
        if stream_key not in mock_streams.consumer_groups:
            mock_streams.consumer_groups[stream_key] = {}
        mock_streams.consumer_groups[stream_key][group_name] = {"last_delivered_id": id, "consumers": {}}

    async def mock_xreadgroup(group_name, consumer_name, streams, count=None, block=None) -> None:  # noqa: ARG001
        results = []

        for stream_key, last_id in streams.items():
            if stream_key not in mock_streams.streams:
                continue

            if stream_key not in mock_streams.consumer_groups:
                continue

            if group_name not in mock_streams.consumer_groups[stream_key]:
                continue

            group_info = mock_streams.consumer_groups[stream_key][group_name]

            # Track this consumer
            if consumer_name not in group_info["consumers"]:
                group_info["consumers"][consumer_name] = {"last_ack": None}

            # Get new messages since last delivered to this group
            all_messages = mock_streams.streams[stream_key]
            new_messages = []

            if last_id == ">":
                # Find messages after the group's last delivered ID
                last_delivered = group_info["last_delivered_id"]
                for msg_id, data in all_messages:
                    if msg_id > last_delivered:
                        new_messages.append((msg_id, data))

                # Update last delivered ID for the group
                if new_messages:
                    group_info["last_delivered_id"] = new_messages[-1][0]

            if new_messages:
                if count:
                    new_messages = new_messages[:count]
                results.append((stream_key, new_messages))

        return results

    mock = AsyncMock(spec=redis.Redis)
    mock.ping = AsyncMock(return_value=True)
    mock.xadd = AsyncMock(side_effect=mock_xadd)
    mock.expire = AsyncMock()
    mock.xrange = AsyncMock(side_effect=mock_xrange)
    mock.xreadgroup = AsyncMock(side_effect=mock_xreadgroup)
    mock.xgroup_create = AsyncMock(side_effect=mock_xgroup_create)
    mock.xack = AsyncMock()
    mock.xgroup_delconsumer = AsyncMock()
    mock.delete = AsyncMock(return_value=1)
    mock.xinfo_groups = AsyncMock(return_value=[])
    mock.xgroup_destroy = AsyncMock()
    mock.close = AsyncMock()

    # Attach the streams object for test inspection
    mock._mock_streams = mock_streams

    return mock


@pytest.fixture()
def mock_websocket() -> None:
    """Create a mock WebSocket connection."""

    mock = AsyncMock(spec=WebSocket)
    mock.accept = AsyncMock()
    mock.send_json = AsyncMock()
    mock.close = AsyncMock()
    mock.receive_json = AsyncMock()
    return mock


@pytest.fixture()
def mock_websocket_manager(mock_redis_client) -> None:
    """Create a mock WebSocket manager with Redis client."""

    manager = RedisStreamWebSocketManager()
    manager.redis = mock_redis_client
    return manager


@pytest.fixture()
def websocket_test_client(test_client) -> None:
    """Create a test client with WebSocket support."""

    # TestClient already supports WebSocket testing
    return test_client


# Additional fixtures for collection deletion tests
@pytest.fixture()
def _db_isolation():
    """Marker fixture to indicate tests that require database isolation."""


@pytest_asyncio.fixture
async def db_session():
    """Create a new database session for testing."""
    # Get database URL from environment, prioritizing DATABASE_URL
    database_url = os.environ.get("DATABASE_URL")

    if not database_url:
        # Construct from individual components if DATABASE_URL not set
        postgres_user = os.environ.get("POSTGRES_USER", "postgres")
        postgres_password = os.environ.get("POSTGRES_PASSWORD", "postgres")
        postgres_db = os.environ.get("POSTGRES_DB", "semantik_test")
        postgres_host = os.environ.get("POSTGRES_HOST", "localhost")
        postgres_port = os.environ.get("POSTGRES_PORT", "5432")

        if postgres_password:
            database_url = (
                f"postgresql://{postgres_user}:{postgres_password}@{postgres_host}:{postgres_port}/{postgres_db}"
            )
        else:
            database_url = f"postgresql://{postgres_user}@{postgres_host}:{postgres_port}/{postgres_db}"

    # Convert to async URL for SQLAlchemy
    if database_url.startswith("postgresql://"):
        async_database_url = database_url.replace("postgresql://", "postgresql+asyncpg://", 1)
    else:
        async_database_url = database_url

    # Try to connect to the database
    try:
        # Parse the URL to extract connection parameters for asyncpg
        parsed = urlparse(database_url)
        conn_params = {
            "host": parsed.hostname or "localhost",
            "port": parsed.port or 5432,
            "database": parsed.path.lstrip("/") if parsed.path else "semantik_test",
            "user": parsed.username or "postgres",
        }
        if parsed.password:
            conn_params["password"] = parsed.password

        # Test connection with asyncpg
        conn = await asyncpg.connect(**conn_params)
        await conn.close()
    except (asyncpg.InvalidPasswordError, OSError, Exception) as e:
        # If we can't connect to a real database, skip these tests
        pytest.skip(f"PostgreSQL test database not available: {e}")
        return

    # Create engine with isolation level for better concurrency
    engine = create_async_engine(
        async_database_url,
        echo=False,
        pool_pre_ping=True,
        pool_size=1,  # Small pool size per test
        max_overflow=0,  # No overflow connections
    )

    # Create tables if they don't exist (idempotent operation)
    async with engine.begin() as conn:
        await conn.run_sync(Base.metadata.create_all)
        await _ensure_chunk_partition_triggers(conn)

    # Create session for this test
    async_session = async_sessionmaker(engine, class_=AsyncSession, expire_on_commit=False)

    async with async_session() as session:
        yield session
        # Rollback any uncommitted changes
        if session.in_transaction():
            await session.rollback()
        await session.close()

    # Dispose of the engine to close all connections
    await engine.dispose()


@pytest_asyncio.fixture
async def test_user_db(db_session) -> None:
    """Create a test user in the database."""

<<<<<<< HEAD
    unique_suffix = uuid4().hex[:8]
    user = User(
        username=f"testuser_{unique_suffix}",
        hashed_password="hashed_password",
        email=f"test_{unique_suffix}@example.com",
=======
    user = User(
        username=f"testuser_{uuid4().hex[:8]}",
        hashed_password="hashed_password",
        email=f"test_{uuid4().hex[:8]}@example.com",
>>>>>>> 4bbee9b9
        is_active=True,
        created_at=datetime.now(UTC),
        updated_at=datetime.now(UTC),
    )
    db_session.add(user)
    await db_session.commit()
    await db_session.refresh(user)
    return user


@pytest_asyncio.fixture
async def other_user_db(db_session) -> None:
    """Create another test user in the database."""

<<<<<<< HEAD
    unique_suffix = uuid4().hex[:8]
    user = User(
        username=f"otheruser_{unique_suffix}",
        hashed_password="hashed_password",
        email=f"other_{unique_suffix}@example.com",
=======
    user = User(
        username=f"otheruser_{uuid4().hex[:8]}",
        hashed_password="hashed_password",
        email=f"other_{uuid4().hex[:8]}@example.com",
>>>>>>> 4bbee9b9
        is_active=True,
        created_at=datetime.now(UTC),
        updated_at=datetime.now(UTC),
    )
    db_session.add(user)
    await db_session.commit()
    await db_session.refresh(user)
    return user


@pytest_asyncio.fixture
async def collection_factory(db_session) -> None:
    """Factory for creating test collections."""

    created_collections = []

    async def _create_collection(**kwargs) -> None:
        # owner_id must be provided - no default
        if "owner_id" not in kwargs:
            raise ValueError("owner_id must be provided when creating a collection")

        collection_uuid = str(uuid4())
        defaults = {
            "id": collection_uuid,  # Changed from "uuid" to "id"
            "name": f"Test Collection {collection_uuid[:8]}",  # Use UUID to ensure uniqueness
            "description": "Test collection description",
            "vector_store_name": f"col_{uuid4().hex[:16]}",
            "embedding_model": "test-model",
            "quantization": "float16",
            "chunk_size": 1000,
            "chunk_overlap": 200,
            "is_public": False,
            "status": CollectionStatus.READY,
            "document_count": 0,
            "vector_count": 0,
            "total_size_bytes": 0,
            "created_at": datetime.now(UTC),
            "updated_at": datetime.now(UTC),
        }
        defaults.update(kwargs)

        collection = Collection(**defaults)
        db_session.add(collection)
        await db_session.commit()
        await db_session.refresh(collection)

        created_collections.append(collection)
        return collection

    yield _create_collection


@pytest_asyncio.fixture
async def document_factory(db_session) -> None:
    """Factory for creating test documents."""

    created_documents = []

    async def _create_document(**kwargs) -> None:
        defaults = {
            "id": str(uuid4()),  # Add UUID for document ID
            "collection_id": 1,
            "file_name": f"test_doc_{len(created_documents)}.txt",
            "file_path": f"/test/path/test_doc_{len(created_documents)}.txt",
            "file_size": 1024,
            "mime_type": "text/plain",
            "content_hash": f"hash_{uuid4().hex[:8]}",
            "status": DocumentStatus.COMPLETED,
            "chunk_count": 10,
            "created_at": datetime.now(UTC),
            "updated_at": datetime.now(UTC),
        }
        defaults.update(kwargs)

        document = Document(**defaults)
        db_session.add(document)
        await db_session.commit()
        await db_session.refresh(document)

        created_documents.append(document)
        return document

    yield _create_document


@pytest_asyncio.fixture
async def operation_factory(db_session) -> None:
    """Factory for creating test operations."""

    created_operations = []

    async def _create_operation(**kwargs) -> None:
        # user_id must be provided - no default
        if "user_id" not in kwargs:
            raise ValueError("user_id must be provided when creating an operation")

        defaults = {
            "uuid": str(uuid4()),
            "collection_id": 1,
            "type": OperationType.INDEX,
            "status": OperationStatus.COMPLETED,
            "config": {},
            "created_at": datetime.now(UTC),
            "started_at": datetime.now(UTC),
            "completed_at": datetime.now(UTC),
        }
        defaults.update(kwargs)

        # Handle string status conversion
        if isinstance(defaults.get("status"), str):
            defaults["status"] = OperationStatus(defaults["status"])

        operation = Operation(**defaults)
        db_session.add(operation)
        await db_session.commit()
        await db_session.refresh(operation)

        created_operations.append(operation)
        return operation

    yield _create_operation


@pytest.fixture()
def mock_qdrant_deletion() -> Generator[Any, None, None]:
    """Mock Qdrant client specifically for deletion tests."""
    mock = MagicMock()

    # Mock get_collections response
    mock_collections_response = MagicMock()
    mock_collections_response.collections = []
    mock.get_collections.return_value = mock_collections_response

    # Mock other methods
    mock.delete_collection = AsyncMock()
    mock.create_collection = AsyncMock()

    # Patch the qdrant manager

    original_get_client = qdrant_manager.get_client
    qdrant_manager.get_client = lambda: mock

    yield mock

    # Restore original
    qdrant_manager.get_client = original_get_client


@pytest.fixture()
def mock_celery_for_deletion() -> Generator[Any, None, None]:
    """Mock Celery app for deletion tests."""
    mock_app = MagicMock()
    mock_app.send_task = MagicMock()

    # Patch the celery app

    original_app = celery_module.celery_app
    celery_module.celery_app = mock_app

    yield mock_app

    # Restore original
    celery_module.celery_app = original_app<|MERGE_RESOLUTION|>--- conflicted
+++ resolved
@@ -690,18 +690,11 @@
 async def test_user_db(db_session) -> None:
     """Create a test user in the database."""
 
-<<<<<<< HEAD
     unique_suffix = uuid4().hex[:8]
     user = User(
         username=f"testuser_{unique_suffix}",
         hashed_password="hashed_password",
         email=f"test_{unique_suffix}@example.com",
-=======
-    user = User(
-        username=f"testuser_{uuid4().hex[:8]}",
-        hashed_password="hashed_password",
-        email=f"test_{uuid4().hex[:8]}@example.com",
->>>>>>> 4bbee9b9
         is_active=True,
         created_at=datetime.now(UTC),
         updated_at=datetime.now(UTC),
@@ -716,18 +709,11 @@
 async def other_user_db(db_session) -> None:
     """Create another test user in the database."""
 
-<<<<<<< HEAD
     unique_suffix = uuid4().hex[:8]
     user = User(
         username=f"otheruser_{unique_suffix}",
         hashed_password="hashed_password",
         email=f"other_{unique_suffix}@example.com",
-=======
-    user = User(
-        username=f"otheruser_{uuid4().hex[:8]}",
-        hashed_password="hashed_password",
-        email=f"other_{uuid4().hex[:8]}@example.com",
->>>>>>> 4bbee9b9
         is_active=True,
         created_at=datetime.now(UTC),
         updated_at=datetime.now(UTC),
